--- conflicted
+++ resolved
@@ -78,7 +78,6 @@
 }
 
 /**
-<<<<<<< HEAD
  * Takes a map of flag keys to values, and returns the more verbose structure used by the
  * client stream.
  */
@@ -104,7 +103,9 @@
     }
   }
   return ret;
-=======
+}
+
+/**
  * Returns an array of event groups each of which can be safely URL-encoded
  * without hitting the safe maximum URL length of certain browsers.
  * 
@@ -140,7 +141,6 @@
   }
 
   return allChunks;
->>>>>>> b7cd9c45
 }
 
 module.exports = {
@@ -149,12 +149,8 @@
   clone: clone,
   merge: merge,
   onNextTick: onNextTick,
-<<<<<<< HEAD
   transformValuesToVersionedValues: transformValuesToVersionedValues,
   transformValuesToUnversionedValues: transformValuesToUnversionedValues,
-  wrapPromiseCallback: wrapPromiseCallback
-=======
   wrapPromiseCallback: wrapPromiseCallback,
   chunkUserEventsForUrl: chunkUserEventsForUrl
->>>>>>> b7cd9c45
 };