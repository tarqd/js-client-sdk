<<<<<<< HEAD
// Type definitions for ldclient-js v2.1.1
=======
// Type definitions for ldclient-js v2.1.2
>>>>>>> cfebb89e
// Project: https://github.com/launchdarkly/js-client
// Definitions by: Isaac Sukin <https://isaacsukin.com>

/**
 * The LaunchDarkly JavaScript client interfaces.
 *
 * Documentation: http://docs.launchdarkly.com/docs/js-sdk-reference
 */
declare module 'ldclient-js' {
  const LaunchDarkly : {
    initialize: (envKey: string, user: LDUser, options?: LDOptions) => LDClient
    version: string
  };

  export default LaunchDarkly;

  /**
   * The names of events to which users of the client can subscribe.
   */
  export type LDEventName = 'ready' | 'change';

  /**
   * The types of values a feature flag can have.
   *
   * Flags can have any JSON-serializable value.
   */
  export type LDFlagValue = any;

  /**
   * A map of feature flags from their keys to their values.
   */
  export type LDFlagSet = {
    [key: string]: LDFlagValue,
  };

  /**
   * A map of feature flag keys to objects holding changes in their values.
   */
  export type LDFlagChangeset = {
    [key: string]: {
      current: LDFlagValue,
      previous: LDFlagValue,
    },
  };

  /**
   * The parameters required to (un)subscribe to/from LaunchDarkly events.
   *
   * See LDClient#on and LDClient#off.
   */
  type LDEventSignature = (
      key: LDEventName,
      callback: (current?: LDFlagValue | LDFlagChangeset, previous?: LDFlagValue) => void,
      context?: any
    ) => void;

  /**
   * LaunchDarkly initialization options.
   */
  export interface LDOptions {
    /**
     * The initial set of flags to use until the remote set is retrieved.
     *
     * If "localStorage" is specified, the flags will be saved and
     * retrieved from browser local storage. Alternatively, an LDFlagSet can
     * be specified which will be used as the initial source of flag values.
     */
    bootstrap?: 'localStorage' | LDFlagSet;


    /**
     * The signed user key for Secure Mode.
     */
    hash?: string;


    /**
     * The base url for the LaunchDarkly server.
     *
     * This is used for enterprise customers with their own LaunchDarkly instances.
     * Most users should use the default value.
     *
     */
    baseUrl?: string;


    /**
     * The url for the LaunchDarkly events server.
     *
     * This is used for enterprise customers with their own LaunchDarkly instances.
     * Most users should use the default value.
     *
     */
    eventsUrl?: string;


    /**
     * The url for the LaunchDarkly stream server.
     *
     * This is used for enterprise customers with their own LaunchDarkly instances.
     * Most users should use the default value.
     *
     */
    streamUrl?: string;

    /**
     * Whether or not to use the REPORT verb to fetch flag settings.
     *
     * If useReport is true, flag settings will be fetched with a REPORT request
     * including a JSON entity body with the user object.
     *
     * Otherwise (by default) a GET request will be issued with the user passed as
     * a base64 URL-encoded path parameter.
     *
     * Do not use unless advised by LaunchDarkly.
     */
    useReport?: boolean;

    /**
     * Whether all user attributes (except the user key) should be marked as
     * private, and not sent to LaunchDarkly.
     *
     * Defaults to false.
     */
    allAttributesPrivate?: boolean;

    /**
     * The names of user attributes that should be marked as private, and not sent
     * to LaunchDarkly.
     *
     * Must be a list of strings. Defaults to empty list.
     */
    privateAttributeNames?: Array<string>;
  }

  /**
   * A LaunchDarkly user object.
   */
  export interface LDUser {
    /**
     * A unique string identifying a user.
     */
    key: string;

    /**
     * The user's name.
     *
     * You can search for users on the User page by name.
     */
    name?: string;

    /**
     * The user's first name.
     */
    firstName?: string;

    /**
     * The user's last name.
     */
    lastName?: string;

    /**
     * The user's email address.
     *
     * If an `avatar` URL is not provided, LaunchDarkly will use Gravatar
     * to try to display an avatar for the user on the Users page.
     */
    email?: string;

    /**
     * An absolute URL to an avatar image for the user.
     */
    avatar?: string;

    /**
     * The user's IP address.
     */
    ip?: string;

    /**
     * The country associated with the user.
     */
    country?: string;

    /**
     * Whether to show the user on the Users page in LaunchDarkly.
     */
    anonymous?: boolean;

    /**
     * Any additional attributes associated with the user.
     */
    custom?: {
      [key: string]: string | boolean | number | Array<string | boolean | number>,
    };
  }
  /**
   * The LaunchDarkly client's instance interface.
   *
   * @see http://docs.launchdarkly.com/docs/js-sdk-reference
   */
  export interface LDClient {

    /**
     * @returns a Promise containing the initialization state of the client
     */
    waitUntilReady: () => Promise<void>;

    /**
     * Identifies a user to LaunchDarkly.
     *
     * This only needs to be called if the user changes identities because
     * normally the user's identity is set during client initialization.
     *
     * @param user
     *   A map of user options. Must contain at least the `key` property
     *   which identifies the user.
     * @param hash
     *   The signed user key for Secure Mode; see
     *   http://docs.launchdarkly.com/docs/js-sdk-reference#secure-mode
     * @param onDone
     *   A callback to invoke after the user is identified.
     */
    identify: (user: LDUser, hash?: string, onDone?: () => void) => Promise<void>;

    /**
     * Flushes pending events asynchronously.
     * 
     * @param onDone
     *   A callback to invoke after the events were flushed.
     */
    flush: (onDone?: Function) => Promise<void>;

    /**
     * Retrieves a flag's value.
     *
     * @param key
     *   The key of the flag for which to retrieve the corresponding value.
     * @param defaultValue
     *   The value to use if the flag is not available (for example, if the
     *   user is offline or a flag is requested that does not exist).
     *
     * @returns
     *   The flag's value.
     */
    variation: (key: string, defaultValue?: LDFlagValue) => LDFlagValue;

    /**
     * Registers an event listener.
     *
     * @param key
     *   The name of the event for which to listen. This can be "ready",
     *   "change", or "change:FLAG-KEY".
     * @param callback
     *   The function to execute when the event fires. For the "change"
     *   event, the callback receives one parameter: an LDFlagChangeset
     *   describing the changes. For "change:FLAG-KEY" events, the callback
     *   receives two parameters: the current (new) value and the previous
     *   value of the relevant flag.
     * @param context
     *   The "this" context to use for the callback.
     */
    on: LDEventSignature;

    /**
     * Deregisters an event listener.
     *
     * @param key
     *   The name of the event for which to stop listening. This can be
     *   "ready", "change", or "change:FLAG-KEY".
     * @param callback
     *   The function to deregister.
     * @param context
     *   The "this" context for the callback.
     */
    off: LDEventSignature;

    /**
     * Track page events to use in goals or A/B tests.
     *
     * LaunchDarkly automatically tracks pageviews and clicks that are
     * specified in the Goals section of their dashboard. This can be used
     * to track custom goals or other events that do not currently have
     * goals.
     *
     * @param key
     *   The event to record.
     * @param data
     *   Additional information to associate with the event.
     */
    track: (key: string, data?: any) => void;

    /**
     * Returns a map of all available flags to the current user's values.
     */
    allFlags: () => LDFlagSet;
  }

}<|MERGE_RESOLUTION|>--- conflicted
+++ resolved
@@ -1,8 +1,4 @@
-<<<<<<< HEAD
-// Type definitions for ldclient-js v2.1.1
-=======
 // Type definitions for ldclient-js v2.1.2
->>>>>>> cfebb89e
 // Project: https://github.com/launchdarkly/js-client
 // Definitions by: Isaac Sukin <https://isaacsukin.com>
 
