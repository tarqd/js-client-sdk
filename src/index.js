import EventProcessor from './EventProcessor';
import EventEmitter from './EventEmitter';
import GoalTracker from './GoalTracker';
import Store from './Store';
import Stream from './Stream';
import Requestor from './Requestor';
import Identity from './Identity';
import * as utils from './utils';
import * as messages from './messages';
import * as errors from './errors';

const readyEvent = 'ready';
const changeEvent = 'change';
const locationWatcherInterval = 300;

function initialize(env, user, options = {}) {
  const baseUrl = options.baseUrl || 'https://app.launchdarkly.com';
  const eventsUrl = options.eventsUrl || 'https://events.launchdarkly.com';
  const streamUrl = options.streamUrl || 'https://clientstream.launchdarkly.com';
  const hash = options.hash;
<<<<<<< HEAD
  const sendEvents = typeof options.sendEvents === 'undefined' ? true : config.sendEvents;
  const allowFrequentDuplicateEvents = !!options.allowFrequentDuplicateEvents;
  const sendEventsOnlyForVariation = !!options.sendEventsOnlyForVariation;
=======
  const sendEvents = typeof options.sendEvents === 'undefined' ? true : options.sendEvents;
>>>>>>> e190be94
  const environment = env;
  const emitter = EventEmitter();
  const stream = Stream(streamUrl, environment, hash, options.useReport);
  const events = options.eventProcessor || EventProcessor(eventsUrl, environment, options, emitter);
  const requestor = Requestor(baseUrl, environment, options.useReport);
  const seenRequests = {};
  let flags = typeof options.bootstrap === 'object' ? utils.transformValuesToVersionedValues(options.bootstrap) : {};
  let goalTracker;
  let useLocalStorage;
  let goals;
  let subscribedToChangeEvents;
  let firstEvent = true;

  function shouldEnqueueEvent() {
    return sendEvents && !doNotTrack();
  }

  function enqueueEvent(event) {
    if (!event.user) {
      if (firstEvent) {
        if (console && console.warn) {
          console.warn(
            'Be sure to call `identify` in the LaunchDarkly client: http://docs.launchdarkly.com/docs/running-an-ab-test#include-the-client-side-snippet'
          );
        }
        firstEvent = false;
      }
      return;
    }
    firstEvent = false;
    if (shouldEnqueueEvent()) {
      events.enqueue(event);
    }
  }

  function sendIdentifyEvent(user) {
    if (user) {
      enqueueEvent({
        kind: 'identify',
        key: user.key,
        user: user,
        creationDate: new Date().getTime(),
      });
    }
  }

  const ident = Identity(user, sendIdentifyEvent);
  const store = Store(environment, hash, ident);

  function sendFlagEvent(key, value, defaultValue) {
    const user = ident.getUser();
    const now = new Date();
    if (!allowFrequentDuplicateEvents) {
      const cacheKey = JSON.stringify(value) + (user && user.key ? user.key : '') + key; // see below
      const cached = seenRequests[cacheKey];
      // cache TTL is five minutes
      if (cached && now - cached < 300000) {
        return;
      }
      seenRequests[cacheKey] = now;
    }

    const event = {
      kind: 'feature',
      key: key,
      user: user,
      value: value,
      default: defaultValue,
      creationDate: now.getTime(),
    };
    const flag = flags[key];
    if (flag) {
      event.version = flag.flagVersion ? flag.flagVersion : flag.version;
      event.variation = flag.variation;
      event.trackEvents = flag.trackEvents;
      event.debugEventsUntilDate = flag.debugEventsUntilDate;
    }

    enqueueEvent(event);
  }

  function sendGoalEvent(kind, goal) {
    const event = {
      kind: kind,
      key: goal.key,
      data: null,
      url: window.location.href,
      user: ident.getUser(),
      creationDate: new Date().getTime(),
    };

    if (kind === 'click') {
      event.selector = goal.selector;
    }

    return enqueueEvent(event);
  }

  function identify(user, hash, onDone) {
    if (useLocalStorage) {
      store.clearFlags();
    }
    return utils.wrapPromiseCallback(
      new Promise((resolve, reject) => {
        ident.setUser(user);
        requestor.fetchFlagSettings(ident.getUser(), hash, (err, settings) => {
          if (err) {
            emitter.maybeReportError(new errors.LDFlagFetchError(messages.errorFetchingFlags(err)));
            return reject(err);
          }
          if (settings) {
            updateSettings(settings);
          }
          resolve(settings);
          if (subscribedToChangeEvents) {
            connectStream();
          }
        });
      }),
      onDone
    );
  }

  function flush(onDone) {
    return utils.wrapPromiseCallback(
      new Promise(resolve => (sendEvents ? resolve(events.flush()) : resolve()), onDone)
    );
  }

  function variation(key, defaultValue) {
    return variationInternal(key, defaultValue, true);
  }

  function variationInternal(key, defaultValue, sendEvent) {
    let value;

    if (flags && flags.hasOwnProperty(key) && flags[key] && !flags[key].deleted) {
      value = flags[key].value === null ? defaultValue : flags[key].value;
    } else {
      value = defaultValue;
    }

    if (sendEvent) {
      sendFlagEvent(key, value, defaultValue);
    }

    return value;
  }

  function doNotTrack() {
    let flag;
    if (navigator && navigator.doNotTrack !== undefined) {
      flag = navigator.doNotTrack; // FF, Chrome
    } else if (navigator && navigator.msDoNotTrack !== undefined) {
      flag = navigator.msDoNotTrack; // IE 9/10
    } else {
      flag = window.doNotTrack; // IE 11+, Safari
    }
    return flag === '1' || flag === 'yes';
  }

  function allFlags() {
    const results = {};

    if (!flags) {
      return results;
    }

    for (const key in flags) {
      if (flags.hasOwnProperty(key)) {
        results[key] = variationInternal(key, null, !sendEventsOnlyForVariation);
      }
    }

    return results;
  }

  function customEventExists(key) {
    if (!goals || goals.length === 0) {
      return false;
    }

    for (let i = 0; i < goals.length; i++) {
      if (goals[i].kind === 'custom' && goals[i].key === key) {
        return true;
      }
    }

    return false;
  }

  function track(key, data) {
    if (typeof key !== 'string') {
      emitter.maybeReportError(new errors.LDInvalidEventKeyError(messages.unknownCustomEventKey(key)));
      return;
    }

    // Validate key if we have goals
    if (!!goals && !customEventExists(key)) {
      console.warn(messages.unknownCustomEventKey(key));
    }

    enqueueEvent({
      kind: 'custom',
      key: key,
      data: data,
      user: ident.getUser(),
      url: window.location.href,
      creationDate: new Date().getTime(),
    });
  }

  function connectStream() {
    if (!ident.getUser()) {
      return;
    }
    stream.disconnect();
    stream.connect(ident.getUser(), {
      ping: function() {
        requestor.fetchFlagSettings(ident.getUser(), hash, (err, settings) => {
          if (err) {
            emitter.maybeReportError(new errors.LDFlagFetchError(messages.errorFetchingFlags(err)));
          }
          updateSettings(settings);
        });
      },
      put: function(e) {
        const data = JSON.parse(e.data);
        updateSettings(data);
      },
      patch: function(e) {
        const data = JSON.parse(e.data);
        // If both the flag and the patch have a version property, then the patch version must be
        // greater than the flag version for us to accept the patch.  If either one has no version
        // then the patch always succeeds.
        const oldFlag = flags[data.key];
        if (!oldFlag || !oldFlag.version || !data.version || oldFlag.version < data.version) {
          const mods = {};
          const newFlag = Object.assign({}, data);
          delete newFlag['key'];
          flags[data.key] = newFlag;
          if (oldFlag) {
            mods[data.key] = { previous: oldFlag.value, current: data.value };
          } else {
            mods[data.key] = { current: data.value };
          }
          postProcessSettingsUpdate(mods);
        }
      },
      delete: function(e) {
        const data = JSON.parse(e.data);
        if (!flags[data.key] || flags[data.key].version < data.version) {
          const mods = {};
          if (flags[data.key] && !flags[data.key].deleted) {
            mods[data.key] = { previous: flags[data.key].value };
          }
          flags[data.key] = { version: data.version, deleted: true };
          postProcessSettingsUpdate(mods);
        }
      },
    });
  }

  function updateSettings(newFlags) {
    const changes = {};

    if (!newFlags) {
      return;
    }

    for (const key in flags) {
      if (flags.hasOwnProperty(key) && flags[key]) {
        if (newFlags[key] && newFlags[key].value !== flags[key].value) {
          changes[key] = { previous: flags[key].value, current: newFlags[key].value };
        } else if (!newFlags[key] || newFlags[key].deleted) {
          changes[key] = { previous: flags[key].value };
        }
      }
    }
    for (const key in newFlags) {
      if (newFlags.hasOwnProperty(key) && newFlags[key] && (!flags[key] || flags[key].deleted)) {
        changes[key] = { current: newFlags[key].value };
      }
    }

    flags = newFlags;
    postProcessSettingsUpdate(changes);
  }

  function postProcessSettingsUpdate(changes) {
    const keys = Object.keys(changes);

    if (useLocalStorage) {
      store.saveFlags(flags);
    }

    if (keys.length > 0) {
      keys.forEach(key => {
        emitter.emit(changeEvent + ':' + key, changes[key].current, changes[key].previous);
      });

      emitter.emit(changeEvent, changes);

      if (!sendEventsOnlyForVariation) {
        keys.forEach(key => {
          sendFlagEvent(key, changes[key].current);
        });
      }
    }
  }

  function on(event, handler, context) {
    if (event.substr(0, changeEvent.length) === changeEvent) {
      subscribedToChangeEvents = true;
      if (!stream.isConnected()) {
        connectStream();
      }
      emitter.on.apply(emitter, [event, handler, context]);
    } else {
      emitter.on.apply(emitter, Array.prototype.slice.call(arguments));
    }
  }

  function off(event) {
    if (event === changeEvent) {
      if ((subscribedToChangeEvents = true)) {
        subscribedToChangeEvents = false;
        stream.disconnect();
      }
    }
    emitter.off.apply(emitter, Array.prototype.slice.call(arguments));
  }

  function handleMessage(event) {
    if (event.origin !== baseUrl) {
      return;
    }
    if (event.data.type === 'SYN') {
      window.editorClientBaseUrl = baseUrl;
      const editorTag = document.createElement('script');
      editorTag.type = 'text/javascript';
      editorTag.async = true;
      editorTag.src = baseUrl + event.data.editorClientUrl;
      const s = document.getElementsByTagName('script')[0];
      s.parentNode.insertBefore(editorTag, s);
    }
  }

  if (!env) {
    utils.onNextTick(() => {
      emitter.maybeReportError(new errors.LDInvalidEnvironmentIdError(messages.environmentNotSpecified()));
    });
  }

  if (!user) {
    utils.onNextTick(() => {
      emitter.maybeReportError(new errors.LDInvalidUserError(messages.userNotSpecified()));
    });
  } else if (!user.key) {
    utils.onNextTick(() => {
      emitter.maybeReportError(new errors.LDInvalidUserError(messages.invalidUser()));
    });
  }

  if (typeof options.bootstrap === 'object') {
    utils.onNextTick(() => {
      emitter.emit(readyEvent);
    });
  } else if (
    typeof options.bootstrap === 'string' &&
    options.bootstrap.toUpperCase() === 'LOCALSTORAGE' &&
    !!localStorage
  ) {
    useLocalStorage = true;

    flags = store.loadFlags();

    if (flags === null) {
      requestor.fetchFlagSettings(ident.getUser(), hash, (err, settings) => {
        if (err) {
          emitter.maybeReportError(new errors.LDFlagFetchError(messages.errorFetchingFlags(err)));
        }
        if (settings) {
          flags = settings;
          store.saveFlags(flags);
        } else {
          flags = {};
        }
        emitter.emit(readyEvent);
      });
    } else {
      // We're reading the flags from local storage. Signal that we're ready,
      // then update localStorage for the next page load. We won't signal changes or update
      // the in-memory flags unless you subscribe for changes
      utils.onNextTick(() => {
        emitter.emit(readyEvent);
      });

      requestor.fetchFlagSettings(ident.getUser(), hash, (err, settings) => {
        if (err) {
          emitter.maybeReportError(new errors.LDFlagFetchError(messages.errorFetchingFlags(err)));
        }
        if (settings) {
          store.saveFlags(settings);
        }
      });
    }
  } else {
    requestor.fetchFlagSettings(ident.getUser(), hash, (err, settings) => {
      if (err) {
        emitter.maybeReportError(new errors.LDFlagFetchError(messages.errorFetchingFlags(err)));
      }
      flags = settings;
      emitter.emit(readyEvent);
    });
  }

  function refreshGoalTracker() {
    if (goalTracker) {
      goalTracker.dispose();
    }
    if (goals && goals.length) {
      goalTracker = GoalTracker(goals, sendGoalEvent);
    }
  }

  function watchLocation(interval, callback) {
    let previousUrl = location.href;
    let currentUrl;

    function checkUrl() {
      currentUrl = location.href;

      if (currentUrl !== previousUrl) {
        previousUrl = currentUrl;
        callback();
      }
    }

    function poll(fn, interval) {
      fn();
      setTimeout(() => {
        poll(fn, interval);
      }, interval);
    }

    poll(checkUrl, interval);

    if (!!(window.history && history.pushState)) {
      window.addEventListener('popstate', checkUrl);
    } else {
      window.addEventListener('hashchange', checkUrl);
    }
  }

  requestor.fetchGoals((err, g) => {
    if (err) {
      emitter.maybeReportError(
        new errors.LDUnexpectedResponseError('Error fetching goals: ' + err.message ? err.message : err)
      );
    }
    if (g && g.length > 0) {
      goals = g;
      goalTracker = GoalTracker(goals, sendGoalEvent);
      watchLocation(locationWatcherInterval, refreshGoalTracker);
    }
  });

  function start() {
    if (sendEvents) {
      events.start();
    }
  }

  if (document.readyState !== 'complete') {
    window.addEventListener('load', start);
  } else {
    start();
  }

  window.addEventListener('beforeunload', () => {
    if (sendEvents) {
      events.stop();
      events.flush(true);
    }
  });

  window.addEventListener('message', handleMessage);

  const readyPromise = new Promise(resolve => {
    const onReady = emitter.on(readyEvent, () => {
      emitter.off(readyEvent, onReady);
      resolve();
    });
  });

  const client = {
    waitUntilReady: () => readyPromise,
    identify: identify,
    variation: variation,
    track: track,
    on: on,
    off: off,
    flush: flush,
    allFlags: allFlags,
  };

  return client;
}

const version = VERSION;

export default { initialize, version };<|MERGE_RESOLUTION|>--- conflicted
+++ resolved
@@ -18,13 +18,9 @@
   const eventsUrl = options.eventsUrl || 'https://events.launchdarkly.com';
   const streamUrl = options.streamUrl || 'https://clientstream.launchdarkly.com';
   const hash = options.hash;
-<<<<<<< HEAD
-  const sendEvents = typeof options.sendEvents === 'undefined' ? true : config.sendEvents;
+  const sendEvents = typeof options.sendEvents === 'undefined' ? true : options.sendEvents;
   const allowFrequentDuplicateEvents = !!options.allowFrequentDuplicateEvents;
   const sendEventsOnlyForVariation = !!options.sendEventsOnlyForVariation;
-=======
-  const sendEvents = typeof options.sendEvents === 'undefined' ? true : options.sendEvents;
->>>>>>> e190be94
   const environment = env;
   const emitter = EventEmitter();
   const stream = Stream(streamUrl, environment, hash, options.useReport);
