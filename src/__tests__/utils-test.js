--- conflicted
+++ resolved
@@ -19,53 +19,23 @@
         done();
       });
     });
-<<<<<<< HEAD
-  
-    it('should call the callback with a value if the promise resolves', function(done) {
-      const promise = wrapPromiseCallback(Promise.resolve('woohoo'), function(error, value) {
-        expect(promise).to.be.undefined;
-        expect(error).to.be.null;
-        expect(value).to.equal('woohoo');
-        done();
-      });
-    });
-  
-    it('should call the callback with an error if the promise rejects', function(done) {
-      const actualError = new Error('something went wrong');
-      const promise = wrapPromiseCallback(Promise.reject(actualError), function(error, value) {
-        expect(promise).to.be.undefined;
-        expect(error).to.equal(actualError);
-        expect(value).to.be.null;
-        done();
-=======
 
     it('should call the callback with a value if the promise resolves', done => {
-      const callback = sinon.spy();
-      const promise = wrapPromiseCallback(Promise.resolve('woohoo'), callback);
-
-      promise.then(result => {
-        expect(result).toEqual('woohoo');
-        // callback run on next tick to maintain asynchronous expections
-        setTimeout(() => {
-          expect(callback.calledWith(null, 'woohoo')).toEqual(true);
-          done();
-        }, 0);
+      const promise = wrapPromiseCallback(Promise.resolve('woohoo'), (error, value) => {
+        expect(promise).toBeUndefined();
+        expect(error).toBeNull();
+        expect(value).toEqual('woohoo');
+        done();
       });
     });
 
     it('should call the callback with an error if the promise rejects', done => {
-      const error = new Error('something went wrong');
-      const callback = sinon.spy();
-      const promise = wrapPromiseCallback(Promise.reject(error), callback);
-
-      promise.catch(v => {
-        expect(v).toEqual(error);
-        // callback run on next tick to maintain asynchronous expections
-        setTimeout(() => {
-          expect(callback.calledWith(error, null)).toEqual(true);
-          done();
-        }, 0);
->>>>>>> c890c5e5
+      const actualError = new Error('something went wrong');
+      const promise = wrapPromiseCallback(Promise.reject(actualError), (error, value) => {
+        expect(promise).toBeUndefined();
+        expect(error).toEqual(actualError);
+        expect(value).toBeNull();
+        done();
       });
     });
   });
