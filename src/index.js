import EventProcessor from './EventProcessor';
import EventEmitter from './EventEmitter';
import GoalTracker from './GoalTracker';
import Stream from './Stream';
import Requestor from './Requestor';
import Identity from './Identity';
import store from './store';
import * as utils from './utils';
import * as messages from './messages';
import * as errors from './errors';

const readyEvent = 'ready';
const changeEvent = 'change';
const locationWatcherInterval = 300;

function initialize(env, user, options = {}) {
  const baseUrl = options.baseUrl || 'https://app.launchdarkly.com';
  const eventsUrl = options.eventsUrl || 'https://events.launchdarkly.com';
  const streamUrl = options.streamUrl || 'https://clientstream.launchdarkly.com';
  const hash = options.hash;
  const sendEvents = typeof options.sendEvents === 'undefined' ? true : config.sendEvents;
  const environment = env;
  const emitter = EventEmitter();
  const stream = Stream(streamUrl, environment, hash, options.useReport);
<<<<<<< HEAD
  const events = EventProcessor(options, eventsUrl + '/a/' + environment + '.gif', emitter);
=======
  const events = EventProcessor(eventsUrl + '/a/' + environment + '.gif', options);
>>>>>>> 297f7c73
  const requestor = Requestor(baseUrl, environment, options.useReport);
  const seenRequests = {};
  let flags = typeof options.bootstrap === 'object' ? utils.transformValuesToVersionedValues(options.bootstrap) : {};
  let goalTracker;
  let useLocalStorage;
  let goals;
  let subscribedToChangeEvents;
  let firstEvent = true;

  function lsKey(env, user) {
    let key = '';
    if (user) {
      key = hash || utils.btoa(JSON.stringify(user));
    }
    return 'ld:' + env + ':' + key;
  }

  function shouldEnqueueEvent() {
    return sendEvents && !doNotTrack();
  }

  function enqueueEvent(event) {
    if (!event.user) {
      if (firstEvent) {
        if (console && console.warn) {
          console.warn(
            'Be sure to call `identify` in the LaunchDarkly client: http://docs.launchdarkly.com/docs/running-an-ab-test#include-the-client-side-snippet'
          );
        }
        firstEvent = false;
      }
      return;
    }
    firstEvent = false;
    if (shouldEnqueueEvent()) {
      events.enqueue(event);
    }
  }

  function sendIdentifyEvent(user) {
    if (user) {
      enqueueEvent({
        kind: 'identify',
        key: user.key,
        user: user,
        creationDate: new Date().getTime()
      });
    }
  }

  const ident = Identity(user, sendIdentifyEvent);
  let localStorageKey = lsKey(environment, ident.getUser());

  function sendFlagEvent(key, value, defaultValue) {
    const user = ident.getUser();
    const cacheKey = JSON.stringify(value) + (user && user.key ? user.key : '') + key;
    const now = new Date();
    const cached = seenRequests[cacheKey];

    if (cached && now - cached < 300000 /* five minutes, in ms */) {
      return;
    }

    seenRequests[cacheKey] = now;

    const event = {
      kind: 'feature',
      key: key,
      user: user,
      value: value,
      default: defaultValue,
      creationDate: now.getTime(),
    };
    const flag = flags[key];
    if (flag) {
      event.version = flag.version;
      event.variation = flag.variation;
      event.trackEvents = flag.trackEvents;
      event.debugEventsUntilDate = flag.debugEventsUntilDate;
    }
    
    enqueueEvent(event);
  }

  function sendGoalEvent(kind, goal) {
    const event = {
      kind: kind,
      key: goal.key,
      data: null,
      url: window.location.href,
      user: ident.getUser(),
      creationDate: new Date().getTime(),
    };

    if (kind === 'click') {
      event.selector = goal.selector;
    }

    return enqueueEvent(event);
  }

  function identify(user, hash, onDone) {
    return utils.wrapPromiseCallback(
      new Promise((resolve, reject) => {
        ident.setUser(user);
        requestor.fetchFlagSettings(ident.getUser(), hash, (err, settings) => {
          if (err) {
            emitter.maybeReportError(new errors.LDFlagFetchError(messages.errorFetchingFlags(err)));
            return reject(err);
          }
          if (settings) {
            updateSettings(settings);
          }
          resolve(settings);
          if (subscribedToChangeEvents) {
            connectStream();
          }
        });
      }),
      onDone
    );
  }

  function flush(onDone) {
    return utils.wrapPromiseCallback(
      new Promise(resolve => (sendEvents ? resolve(events.flush()) : resolve()), onDone)
    );
  }

  function variation(key, defaultValue) {
    let value;

    if (flags && flags.hasOwnProperty(key) && !flags[key].deleted) {
      value = flags[key].value === null ? defaultValue : flags[key].value;
    } else {
      value = defaultValue;
    }

    sendFlagEvent(key, value, defaultValue);

    return value;
  }

  function doNotTrack() {
    let flag;
    if (navigator && navigator.doNotTrack !== undefined) {
      flag = navigator.doNotTrack; // FF, Chrome
    } else if (navigator && navigator.msDoNotTrack !== undefined) {
      flag = navigator.msDoNotTrack; // IE 9/10
    } else {
      flag = window.doNotTrack; // IE 11+, Safari
    }
    return flag === '1' || flag === 'yes';
  }

  function allFlags() {
    const results = {};

    if (!flags) {
      return results;
    }

    for (const key in flags) {
      if (flags.hasOwnProperty(key)) {
        results[key] = variation(key, null);
      }
    }

    return results;
  }

  function customEventExists(key) {
    if (!goals || goals.length === 0) {
      return false;
    }

    for (let i = 0; i < goals.length; i++) {
      if (goals[i].kind === 'custom' && goals[i].key === key) {
        return true;
      }
    }

    return false;
  }

  function track(key, data) {
    if (typeof key !== 'string') {
      emitter.maybeReportError(new errors.LDInvalidEventKeyError(messages.unknownCustomEventKey(key)));
      return;
    }

    // Validate key if we have goals
    if (!!goals && !customEventExists(key)) {
      console.warn(messages.unknownCustomEventKey(key));
    }

    enqueueEvent({
      kind: 'custom',
      key: key,
      data: data,
      user: ident.getUser(),
      url: window.location.href,
      creationDate: new Date().getTime(),
    });
  }

  function connectStream() {
    if (!ident.getUser()) {
      return;
    }
    stream.disconnect();
    stream.connect(ident.getUser(), {
      ping: function() {
        requestor.fetchFlagSettings(ident.getUser(), hash, (err, settings) => {
          if (err) {
            emitter.maybeReportError(new errors.LDFlagFetchError(messages.errorFetchingFlags(err)));
          }
          updateSettings(settings);
        });
      },
      put: function(e) {
        const data = JSON.parse(e.data);
        updateSettings(data);
      },
      patch: function(e) {
        const data = JSON.parse(e.data);
        if (!flags[data.key] || flags[data.key].version < data.version) {
          const mods = {};
          const oldFlag = flags[data.key];
          const newFlag = Object.assign({}, data);
          delete newFlag['key'];
          flags[data.key] = newFlag;
          if (oldFlag) {
            mods[data.key] = { previous: oldFlag.value, current: data.value };
          } else {
            mods[data.key] = { current: data.value };
          }
          postProcessSettingsUpdate(mods);
        }
      },
      delete: function(e) {
        const data = JSON.parse(e.data);
        if (!flags[data.key] || flags[data.key].version < data.version) {
          const mods = {};
          if (flags[data.key] && !flags[data.key].deleted) {
            mods[data.key] = { previous: flags[data.key].value };
          }
          flags[data.key] = { version: data.version, deleted: true };
          postProcessSettingsUpdate(mods);
        }
      },
    });
  }

  function updateSettings(newFlags) {
    const changes = {};

    if (!newFlags) {
      return;
    }

    for (const key in flags) {
      if (flags.hasOwnProperty(key)) {
        if (newFlags[key] && newFlags[key].value !== flags[key].value) {
          changes[key] = { previous: flags[key].value, current: newFlags[key].value };
        } else if (!newFlags[key] || newFlags[key].deleted) {
          changes[key] = { previous: flags[key].value };
        }
      }
    }
    for (const key in newFlags) {
      if (newFlags.hasOwnProperty(key) && (!flags[key] || flags[key].deleted)) {
        changes[key] = { current: newFlags[key].value };
      }
    }

    flags = newFlags;
    postProcessSettingsUpdate(changes);
  }

  function postProcessSettingsUpdate(changes) {
    const keys = Object.keys(changes);

    if (useLocalStorage) {
      store.clear(localStorageKey);
      localStorageKey = lsKey(environment, ident.getUser());
      store.set(localStorageKey, JSON.stringify(utils.transformValuesToUnversionedValues(flags)));
    }

    if (keys.length > 0) {
      keys.forEach(key => {
        emitter.emit(changeEvent + ':' + key, changes[key].current, changes[key].previous);
      });

      emitter.emit(changeEvent, changes);

      keys.forEach(key => {
        sendFlagEvent(key, changes[key].current);
      });
    }
  }

  function on(event, handler, context) {
    if (event.substr(0, changeEvent.length) === changeEvent) {
      subscribedToChangeEvents = true;
      if (!stream.isConnected()) {
        connectStream();
      }
      emitter.on.apply(emitter, [event, handler, context]);
    } else {
      emitter.on.apply(emitter, Array.prototype.slice.call(arguments));
    }
  }

  function off(event) {
    if (event === changeEvent) {
      if ((subscribedToChangeEvents = true)) {
        subscribedToChangeEvents = false;
        stream.disconnect();
      }
    }
    emitter.off.apply(emitter, Array.prototype.slice.call(arguments));
  }

  function handleMessage(event) {
    if (event.origin !== baseUrl) {
      return;
    }
    if (event.data.type === 'SYN') {
      window.editorClientBaseUrl = baseUrl;
      const editorTag = document.createElement('script');
      editorTag.type = 'text/javascript';
      editorTag.async = true;
      editorTag.src = baseUrl + event.data.editorClientUrl;
      const s = document.getElementsByTagName('script')[0];
      s.parentNode.insertBefore(editorTag, s);
    }
  }

  if (!env) {
    utils.onNextTick(() => {
      emitter.maybeReportError(new errors.LDInvalidEnvironmentIdError(messages.environmentNotSpecified()));
    });
  }

  if (!user) {
    utils.onNextTick(() => {
      emitter.maybeReportError(new errors.LDInvalidUserError(messages.userNotSpecified()));
    });
  } else if (!user.key) {
    utils.onNextTick(() => {
      emitter.maybeReportError(new errors.LDInvalidUserError(messages.invalidUser()));
    });
  }

  if (typeof options.bootstrap === 'object') {
    utils.onNextTick(() => {
      emitter.emit(readyEvent);
    });
  } else if (
    typeof options.bootstrap === 'string' &&
    options.bootstrap.toUpperCase() === 'LOCALSTORAGE' &&
    !!localStorage
  ) {
    useLocalStorage = true;

    // check if localStorage data is corrupted, if so clear it
    try {
      flags = utils.transformValuesToVersionedValues(JSON.parse(store.get(localStorageKey)));
    } catch (error) {
      store.clear(localStorageKey);
    }

    if (flags === null) {
      requestor.fetchFlagSettings(ident.getUser(), hash, (err, settings) => {
        if (err) {
          emitter.maybeReportError(new errors.LDFlagFetchError(messages.errorFetchingFlags(err)));
        }
        flags = settings;
        settings && store.set(localStorageKey, JSON.stringify(utils.transformValuesToUnversionedValues(flags)));
        emitter.emit(readyEvent);
      });
    } else {
      // We're reading the flags from local storage. Signal that we're ready,
      // then update localStorage for the next page load. We won't signal changes or update
      // the in-memory flags unless you subscribe for changes
      utils.onNextTick(() => {
        emitter.emit(readyEvent);
      });

      requestor.fetchFlagSettings(ident.getUser(), hash, (err, settings) => {
        if (err) {
          emitter.maybeReportError(new errors.LDFlagFetchError(messages.errorFetchingFlags(err)));
        }
        settings && store.set(localStorageKey, JSON.stringify(utils.transformValuesToUnversionedValues(settings)));
      });
    }
  } else {
    requestor.fetchFlagSettings(ident.getUser(), hash, (err, settings) => {
      if (err) {
        emitter.maybeReportError(new errors.LDFlagFetchError(messages.errorFetchingFlags(err)));
      }
      flags = settings;
      emitter.emit(readyEvent);
    });
  }

  function refreshGoalTracker() {
    if (goalTracker) {
      goalTracker.dispose();
    }
    if (goals && goals.length) {
      goalTracker = GoalTracker(goals, sendGoalEvent);
    }
  }

  function watchLocation(interval, callback) {
    let previousUrl = location.href;
    let currentUrl;

    function checkUrl() {
      currentUrl = location.href;

      if (currentUrl !== previousUrl) {
        previousUrl = currentUrl;
        callback();
      }
    }

    function poll(fn, interval) {
      fn();
      setTimeout(() => {
        poll(fn, interval);
      }, interval);
    }

    poll(checkUrl, interval);

    if (!!(window.history && history.pushState)) {
      window.addEventListener('popstate', checkUrl);
    } else {
      window.addEventListener('hashchange', checkUrl);
    }
  }

  requestor.fetchGoals((err, g) => {
    if (err) {
      emitter.maybeReportError(
        new errors.LDUnexpectedResponseError('Error fetching goals: ' + err.message ? err.message : err)
      );
    }
    if (g && g.length > 0) {
      goals = g;
      goalTracker = GoalTracker(goals, sendGoalEvent);
      watchLocation(locationWatcherInterval, refreshGoalTracker);
    }
  });

  function start() {
    if (sendEvents) {
      events.start();
    }
  }

  if (document.readyState !== 'complete') {
    window.addEventListener('load', start);
  } else {
    start();
  }

  window.addEventListener('beforeunload', () => {
    if (sendEvents) {
      events.stop();
      events.flush(true);
    }
  });

  window.addEventListener('message', handleMessage);

  const readyPromise = new Promise(resolve => {
    const onReady = emitter.on(readyEvent, () => {
      emitter.off(readyEvent, onReady);
      resolve();
    });
  });

  const client = {
    waitUntilReady: () => readyPromise,
    identify: identify,
    variation: variation,
    track: track,
    on: on,
    off: off,
    flush: flush,
    allFlags: allFlags,
  };

  return client;
}

const version = VERSION;

export default { initialize, version };<|MERGE_RESOLUTION|>--- conflicted
+++ resolved
@@ -22,11 +22,7 @@
   const environment = env;
   const emitter = EventEmitter();
   const stream = Stream(streamUrl, environment, hash, options.useReport);
-<<<<<<< HEAD
-  const events = EventProcessor(options, eventsUrl + '/a/' + environment + '.gif', emitter);
-=======
-  const events = EventProcessor(eventsUrl + '/a/' + environment + '.gif', options);
->>>>>>> 297f7c73
+  const events = EventProcessor(eventsUrl + '/a/' + environment + '.gif', options, emitter);
   const requestor = Requestor(baseUrl, environment, options.useReport);
   const seenRequests = {};
   let flags = typeof options.bootstrap === 'object' ? utils.transformValuesToVersionedValues(options.bootstrap) : {};
