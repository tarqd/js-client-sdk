<!doctype>
<html>
  <head>
    <meta charset="utf-8">
    <script src="./dist/ldclient.js"></script>
  </head>
  <body>
    <h1>Production Settings</h1>
    <ul>
      <li><code>client-side-flag</code>: <span class="prod-client-side-flag">initializing…</span></li>
      <li><code>another-client-side-flag</code>: <span class="prod-another-client-side-flag">initializing…</span></li>
    </ul>
    
    <button class="prod-switch-user">Change user</button>
    <button class="prod-change-hash">Change hash fragment</button>
    <button class="prod-change-url">Change url</button>

    <h1>Test Settings</h1>
    <ul>
      <li><code>client-side-flag</code>: <span class="test-client-side-flag">initializing…</span></li>
      <li><code>another-client-side-flag</code>: <span class="test-another-client-side-flag">initializing…</span></li>
    </ul>
    
    <button class="test-switch-user">Change user</button>
    <button class="test-change-hash">Change hash fragment</button>
    <button class="test-change-url">Change url</button>
    
    <script>
      var switched = false;
      var user = {key: 'foobar.com'};
<<<<<<< HEAD
      var clientProd = LDClient.initialize('5a3ad672761af020881a8816', user);
      var clientTest = LDClient.initialize('5a3ad672761af020881a8815', user);

      function main(env) {
        render(env, 'client-side-flag', false);
        render(env, 'another-client-side-flag', false);
        // setTimeout(main, 2000);
      }
=======
      var client = LDClient.initialize('569f514183f2164430000004', user, {
        bootstrap: {
          'client-side-flag': false,
          'another-client-side-flag': false
        },
        hash: 'c31e052b7b474e6e5f0c182144907e6fb6e55f20f5e7bc41b0b61624b16b5316',
        baseUrl: 'http://localhost',
        eventsUrl: 'http://localhost',
        streamUrl: 'http://localhost:5050',
        useReport: true
      });
>>>>>>> 3067937c
      
      function render(env, key, defaultValue) {
        var value = clientProd.variation(key, defaultValue);
        var el = document.querySelector('.' + env + '-' + key);
        el.innerHTML = value.toString();
      }

      //production
      clientProd.on('ready', function() {
        console.log('client is ready');
        main('prod');
      });
      
      clientProd.on('change', function(settings) {
        console.log('flags changed:', settings);
        main('prod');
      });
      
      clientProd.on('change:another-client-side-flag', function(value, previous) {
        console.log('another-client-side-flag changed:', value, '(' + previous + ')');
        main('prod');
      });
    
      
      document.querySelector('.prod-switch-user').addEventListener('click', function(event) {
        var key = switched ? 'foobar.com' : 'barfoo.com';
        clientProd.identify({key: key}, null, function() {
          switched = !switched;
          console.log('switched to', key);
          render('another-client-side-flag', false);
        });
      });
      document.querySelector('.prod-change-hash').addEventListener('click', function(event) {
        location.hash = new Date().getTime().toString();
      });
      document.querySelector('.prod-change-url').addEventListener('click', function(event) {
        history.pushState(null, null, new Date().getTime().toString());
      });

      //test
      clientTest.on('ready', function() {
        console.log('client is ready');
        main('test');
      });
      
      clientTest.on('change', function(settings) {
        console.log('flags changed:', settings);
        main('test');
      });
      
      clientTest.on('change:another-client-side-flag', function(value, previous) {
        console.log('another-client-side-flag changed:', value, '(' + previous + ')');
        main('test');
      });
      
      document.querySelector('.test-switch-user').addEventListener('click', function(event) {
        var key = switched ? 'foobar.com' : 'barfoo.com';
        clientTest.identify({key: key}, null, function() {
          switched = !switched;
          console.log('switched to', key);
          render('another-client-side-flag', false);
        });
      });
      document.querySelector('.test-change-hash').addEventListener('click', function(event) {
        location.hash = new Date().getTime().toString();
      });
      document.querySelector('.test-change-url').addEventListener('click', function(event) {
        history.pushState(null, null, new Date().getTime().toString());
      });
    </script>
  </body>
</html><|MERGE_RESOLUTION|>--- conflicted
+++ resolved
@@ -28,17 +28,8 @@
     <script>
       var switched = false;
       var user = {key: 'foobar.com'};
-<<<<<<< HEAD
-      var clientProd = LDClient.initialize('5a3ad672761af020881a8816', user);
-      var clientTest = LDClient.initialize('5a3ad672761af020881a8815', user);
-
-      function main(env) {
-        render(env, 'client-side-flag', false);
-        render(env, 'another-client-side-flag', false);
-        // setTimeout(main, 2000);
-      }
-=======
-      var client = LDClient.initialize('569f514183f2164430000004', user, {
+      var clientProd = LDClient.initialize('569f514183f2164430000004', user);
+      var clientTest = LDClient.initialize('569f514183f2164430000005', user, {
         bootstrap: {
           'client-side-flag': false,
           'another-client-side-flag': false
@@ -49,7 +40,12 @@
         streamUrl: 'http://localhost:5050',
         useReport: true
       });
->>>>>>> 3067937c
+
+      function main(env) {
+        render(env, 'client-side-flag', false);
+        render(env, 'another-client-side-flag', false);
+        // setTimeout(main, 2000);
+      }
       
       function render(env, key, defaultValue) {
         var value = clientProd.variation(key, defaultValue);
