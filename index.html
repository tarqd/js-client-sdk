--- conflicted
+++ resolved
@@ -8,9 +8,6 @@
     
     <script>
       var user = {key: 'foobar.com'};
-<<<<<<< HEAD
-      var client = window.ld = LDClient.initialize('569f514183f2164430000004', user);
-=======
       var client = window.ld = LDClient.initialize('569f514183f2164430000004', user, {
         bootstrap: {
           'client-side-flag': true
@@ -19,7 +16,6 @@
         baseUrl: 'http://dockerhost',
         streamUrl: 'http://dockerhost:7999'
       });
->>>>>>> 8d6c93d1
 
       function main() {
         var value = client.toggle('client-side-flag', false);
