import sinon from 'sinon';

import EventProcessor from '../EventProcessor';

describe('EventProcessor', () => {
  let sandbox;
  let warnSpy;
  const mockEventSender = {};
  const user = { key: 'userKey', name: 'Red' };
  const filteredUser = { key: 'userKey', privateAttrs: [ 'name' ] };
  const eventsUrl = '/fake-url';
  
  mockEventSender.sendEvents = function(events, sync) {
    mockEventSender.calls.push({
      events: events,
      sync: !!sync,
    });
    return Promise.resolve();
  };

  beforeEach(() => {
    sandbox = sinon.sandbox.create();
    warnSpy = jest.spyOn(console, 'warn').mockImplementation(() => {});
    mockEventSender.calls = [];
  });

  afterEach(() => {
    sandbox.restore();
    warnSpy.mockRestore();
  });

  function checkFeatureEvent(e, source, debug, inlineUser) {
    expect(e.kind).toEqual(debug ? 'debug' : 'feature');
    expect(e.creationDate).toEqual(source.creationDate);
    expect(e.key).toEqual(source.key);
    expect(e.version).toEqual(source.version);
    expect(e.value).toEqual(source.value);
    expect(e.default).toEqual(source.default);
    if (inlineUser) {
      expect(e.user).toEqual(inlineUser);
    } else {
      expect(e.userKey).toEqual(source.user.key);
    }
  }

  function checkCustomEvent(e, source, inlineUser) {
    expect(e.kind).toEqual('custom');
    expect(e.creationDate).toEqual(source.creationDate);
    expect(e.key).toEqual(source.key);
    expect(e.data).toEqual(source.data);
    if (inlineUser) {
      expect(e.user).toEqual(inlineUser);
    } else {
      expect(e.userKey).toEqual(source.user.key);
    }
  }

  function checkSummaryEvent(e) {
    expect(e.kind).toEqual('summary');
  }

  it('should warn about missing user on initial flush', () => {
    const warnSpy = sandbox.spy(console, 'warn');
<<<<<<< HEAD
    const processor = EventProcessor({}, eventsUrl, mockEventSender);
=======
    const processor = EventProcessor('/fake-url');
>>>>>>> 9c83d6a0
    processor.flush(null);
    warnSpy.restore();
    expect(warnSpy.called).toEqual(true);
  });

  it('should flush asynchronously', () => {
<<<<<<< HEAD
    const processor = EventProcessor({}, eventsUrl, mockEventSender);
=======
    const processor = EventProcessor('/fake-url');
    const user = { key: 'foo' };
>>>>>>> 9c83d6a0
    const event = { kind: 'identify', key: user.key };

    processor.enqueue(event);
    processor.enqueue(event);
    processor.enqueue(event);
    processor.enqueue(event);
    processor.flush(user);

    expect(mockEventSender.calls.length).toEqual(1);
    expect(mockEventSender.calls[0].sync).toEqual(false);
  });

  it('should flush synchronously', () => {
<<<<<<< HEAD
    const processor = EventProcessor({}, eventsUrl, mockEventSender);
=======
    const processor = EventProcessor('/fake-url');
>>>>>>> 9c83d6a0
    const user = { key: 'foo' };
    const event = { kind: 'identify', key: user.key };

    processor.enqueue(event);
    processor.enqueue(event);
    processor.enqueue(event);
    processor.enqueue(event);
    processor.flush(user, true);

    expect(mockEventSender.calls.length).toEqual(1);
    expect(mockEventSender.calls[0].sync).toEqual(true);
  });

  it('should enqueue identify event', done => {
    const ep = EventProcessor({}, eventsUrl, mockEventSender);
    const event = { kind: 'identify', creationDate: 1000, key: user.key, user: user };
    ep.enqueue(event);
    ep.flush(user, false).then(() => {
      expect(mockEventSender.calls.length).toEqual(1);
      expect(mockEventSender.calls[0].events).toEqual([event]);
      done();
    });
  });

  it('filters user in identify event', done => {
    const config = { all_attributes_private: true };
    const ep = EventProcessor(config, eventsUrl, mockEventSender);
    const event = { kind: 'identify', creationDate: 1000, key: user.key, user: user };
    ep.enqueue(event);
    ep.flush(user, false).then(() => {
      expect(mockEventSender.calls.length).toEqual(1);
      expect(mockEventSender.calls[0].events).toEqual([{
        kind: 'identify',
        creationDate: event.creationDate,
        key: user.key,
        user: filteredUser,
      }]);
      done();
    });
  });

  it('queues individual feature event', done => {
    const ep = EventProcessor({}, eventsUrl, mockEventSender);
    const event = {
      kind: 'feature',
      creationDate: 1000,
      key: 'flagkey',
      user: user,
    };
    ep.enqueue(event);
    ep.flush(user, false).then(() => {
      expect(mockEventSender.calls.length).toEqual(1);
      const output = mockEventSender.calls[0].events;
      expect(output.length).toEqual(2);
      checkFeatureEvent(output[0], event, false);
      checkSummaryEvent(output[1]);
      done();
    });
  });

  it('can include inline user in feature event', done => {
    const config = { inlineUsersInEvents: true };
    const ep = EventProcessor(config, eventsUrl, mockEventSender);
    const event = {
      kind: 'feature',
      creationDate: 1000,
      key: 'flagkey',
      user: user,
    };
    ep.enqueue(event);
    ep.flush(user, false).then(() => {
      expect(mockEventSender.calls.length).toEqual(1);
      const output = mockEventSender.calls[0].events;
      expect(output.length).toEqual(2);
      checkFeatureEvent(output[0], event, false, user);
      checkSummaryEvent(output[1]);
      done();
    });
  });

  it('filters user in feature event', done => {
    const config = { all_attributes_private: true, inlineUsersInEvents: true };
    const ep = EventProcessor(config, eventsUrl, mockEventSender);
    const event = {
      kind: 'feature',
      creationDate: 1000,
      key: 'flagkey',
      user: user,
    };
    ep.enqueue(event);
    ep.flush(user, false).then(() => {
      expect(mockEventSender.calls.length).toEqual(1);
      const output = mockEventSender.calls[0].events;
      expect(output.length).toEqual(2);
      checkFeatureEvent(output[0], event, false, filteredUser);
      checkSummaryEvent(output[1]);
      done();
    });
  });

  it('summarizes events', done => {
    const ep = EventProcessor({}, eventsUrl, mockEventSender);
    const e1 = { kind: 'feature', creationDate: 1000, user: user, key: 'flagkey1',
      version: 11, variation: 1, value: 'value1', default: 'default1', trackEvents: false };
    const e2 = { kind: 'feature', creationDate: 2000, user: user, key: 'flagkey2',
      version: 22, variation: 1, value: 'value2', default: 'default2', trackEvents: false };
    ep.enqueue(e1);
    ep.enqueue(e2);
    ep.flush(user, false).then(() => {
      expect(mockEventSender.calls.length).toEqual(1);
      const output = mockEventSender.calls[0].events;
      expect(output.length).toEqual(3);
      const se = output[2];
      checkSummaryEvent(se);
      expect(se.startDate).toEqual(1000);
      expect(se.endDate).toEqual(2000);
      expect(se.features).toEqual({
        flagkey1: {
          default: 'default1',
          counters: [ { version: 11, value: 'value1', count: 1 } ]
        },
        flagkey2: {
          default: 'default2',
          counters: [ { version: 22, value: 'value2', count: 1 } ]
        }
      });
      done();
    });
  });

  it('queues custom event', done => {
    const ep = EventProcessor({}, eventsUrl, mockEventSender);
    const e = { kind: 'custom', creationDate: 1000, user: user, key: 'eventkey',
      data: { thing: 'stuff' } };
    ep.enqueue(e);
    ep.flush(user, false).then(() => {
      expect(mockEventSender.calls.length).toEqual(1);
      const output = mockEventSender.calls[0].events;
      expect(output.length).toEqual(1);
      checkCustomEvent(output[0], e);
      done();
    });
  });

  it('can include inline user in custom event', done => {
    const config = { inlineUsersInEvents: true };
    const ep = EventProcessor(config, eventsUrl, mockEventSender);
    const e = { kind: 'custom', creationDate: 1000, user: user, key: 'eventkey',
      data: { thing: 'stuff' } };
    ep.enqueue(e);
    ep.flush(user, false).then(() => {
      expect(mockEventSender.calls.length).toEqual(1);
      const output = mockEventSender.calls[0].events;
      expect(output.length).toEqual(1);
      checkCustomEvent(output[0], e, user);
      done();
    });
  });

  it('filters user in custom event', done => {
    const config = { all_attributes_private: true, inlineUsersInEvents: true };
    const ep = EventProcessor(config, eventsUrl, mockEventSender);
    const e = { kind: 'custom', creationDate: 1000, user: user, key: 'eventkey',
      data: { thing: 'stuff' } };
    ep.enqueue(e);
    ep.flush(user, false).then(() => {
      expect(mockEventSender.calls.length).toEqual(1);
      const output = mockEventSender.calls[0].events;
      expect(output.length).toEqual(1);
      checkCustomEvent(output[0], e, filteredUser);
      done();
    });
  });

  it('sends nothing if there are no events to flush', () => {
    const processor = EventProcessor({}, '/fake-url', mockEventSender);
    processor.flush(user, false);
    expect(mockEventSender.calls.length).toEqual(0);
  });
});<|MERGE_RESOLUTION|>--- conflicted
+++ resolved
@@ -61,23 +61,14 @@
 
   it('should warn about missing user on initial flush', () => {
     const warnSpy = sandbox.spy(console, 'warn');
-<<<<<<< HEAD
-    const processor = EventProcessor({}, eventsUrl, mockEventSender);
-=======
-    const processor = EventProcessor('/fake-url');
->>>>>>> 9c83d6a0
+    const processor = EventProcessor(eventsUrl, {}, mockEventSender);
     processor.flush(null);
     warnSpy.restore();
     expect(warnSpy.called).toEqual(true);
   });
 
   it('should flush asynchronously', () => {
-<<<<<<< HEAD
-    const processor = EventProcessor({}, eventsUrl, mockEventSender);
-=======
-    const processor = EventProcessor('/fake-url');
-    const user = { key: 'foo' };
->>>>>>> 9c83d6a0
+    const processor = EventProcessor(eventsUrl, {}, mockEventSender);
     const event = { kind: 'identify', key: user.key };
 
     processor.enqueue(event);
@@ -91,11 +82,7 @@
   });
 
   it('should flush synchronously', () => {
-<<<<<<< HEAD
-    const processor = EventProcessor({}, eventsUrl, mockEventSender);
-=======
-    const processor = EventProcessor('/fake-url');
->>>>>>> 9c83d6a0
+    const processor = EventProcessor(eventsUrl, {}, mockEventSender);
     const user = { key: 'foo' };
     const event = { kind: 'identify', key: user.key };
 
@@ -110,7 +97,7 @@
   });
 
   it('should enqueue identify event', done => {
-    const ep = EventProcessor({}, eventsUrl, mockEventSender);
+    const ep = EventProcessor(eventsUrl, {}, mockEventSender);
     const event = { kind: 'identify', creationDate: 1000, key: user.key, user: user };
     ep.enqueue(event);
     ep.flush(user, false).then(() => {
@@ -121,8 +108,8 @@
   });
 
   it('filters user in identify event', done => {
-    const config = { all_attributes_private: true };
-    const ep = EventProcessor(config, eventsUrl, mockEventSender);
+    const config = { allAttributesPrivate: true };
+    const ep = EventProcessor(eventsUrl, config, mockEventSender);
     const event = { kind: 'identify', creationDate: 1000, key: user.key, user: user };
     ep.enqueue(event);
     ep.flush(user, false).then(() => {
@@ -138,7 +125,7 @@
   });
 
   it('queues individual feature event', done => {
-    const ep = EventProcessor({}, eventsUrl, mockEventSender);
+    const ep = EventProcessor(eventsUrl, {}, mockEventSender);
     const event = {
       kind: 'feature',
       creationDate: 1000,
@@ -158,7 +145,7 @@
 
   it('can include inline user in feature event', done => {
     const config = { inlineUsersInEvents: true };
-    const ep = EventProcessor(config, eventsUrl, mockEventSender);
+    const ep = EventProcessor(eventsUrl, config, mockEventSender);
     const event = {
       kind: 'feature',
       creationDate: 1000,
@@ -177,8 +164,8 @@
   });
 
   it('filters user in feature event', done => {
-    const config = { all_attributes_private: true, inlineUsersInEvents: true };
-    const ep = EventProcessor(config, eventsUrl, mockEventSender);
+    const config = { allAttributesPrivate: true, inlineUsersInEvents: true };
+    const ep = EventProcessor(eventsUrl, config, mockEventSender);
     const event = {
       kind: 'feature',
       creationDate: 1000,
@@ -197,7 +184,7 @@
   });
 
   it('summarizes events', done => {
-    const ep = EventProcessor({}, eventsUrl, mockEventSender);
+    const ep = EventProcessor(eventsUrl, {}, mockEventSender);
     const e1 = { kind: 'feature', creationDate: 1000, user: user, key: 'flagkey1',
       version: 11, variation: 1, value: 'value1', default: 'default1', trackEvents: false };
     const e2 = { kind: 'feature', creationDate: 2000, user: user, key: 'flagkey2',
@@ -227,7 +214,7 @@
   });
 
   it('queues custom event', done => {
-    const ep = EventProcessor({}, eventsUrl, mockEventSender);
+    const ep = EventProcessor(eventsUrl, {}, mockEventSender);
     const e = { kind: 'custom', creationDate: 1000, user: user, key: 'eventkey',
       data: { thing: 'stuff' } };
     ep.enqueue(e);
@@ -242,7 +229,7 @@
 
   it('can include inline user in custom event', done => {
     const config = { inlineUsersInEvents: true };
-    const ep = EventProcessor(config, eventsUrl, mockEventSender);
+    const ep = EventProcessor(eventsUrl, config, mockEventSender);
     const e = { kind: 'custom', creationDate: 1000, user: user, key: 'eventkey',
       data: { thing: 'stuff' } };
     ep.enqueue(e);
@@ -256,8 +243,8 @@
   });
 
   it('filters user in custom event', done => {
-    const config = { all_attributes_private: true, inlineUsersInEvents: true };
-    const ep = EventProcessor(config, eventsUrl, mockEventSender);
+    const config = { allAttributesPrivate: true, inlineUsersInEvents: true };
+    const ep = EventProcessor(eventsUrl, config, mockEventSender);
     const e = { kind: 'custom', creationDate: 1000, user: user, key: 'eventkey',
       data: { thing: 'stuff' } };
     ep.enqueue(e);
@@ -271,7 +258,7 @@
   });
 
   it('sends nothing if there are no events to flush', () => {
-    const processor = EventProcessor({}, '/fake-url', mockEventSender);
+    const processor = EventProcessor(eventsUrl, {}, mockEventSender);
     processor.flush(user, false);
     expect(mockEventSender.calls.length).toEqual(0);
   });
