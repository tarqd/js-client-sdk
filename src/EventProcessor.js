--- conflicted
+++ resolved
@@ -49,20 +49,15 @@
       // want to err on the side of cutting off event debugging sooner.
       return e.debugEventsUntilDate > lastKnownPastTime && e.debugEventsUntilDate > new Date().getTime();
     }
-<<<<<<< HEAD
     return false;
   }
 
   // Transform an event from its internal format to the format we use when sending a payload.
   function makeOutputEvent(e) {
     const ret = Object.assign({}, e);
-    if (inlineUsers || e.kind === 'identify') { // identify events always have an inline user
-      ret.user = userFilter.filterUser(e.user);
-=======
     if (inlineUsers || e.kind === 'identify') {
       // identify events always have an inline user
-      return Object.assign({}, e, { user: userFilter.filterUser(e.user) });
->>>>>>> afd7eabf
+      ret.user = userFilter.filterUser(e.user);
     } else {
       ret.userKey = e.user.key;
       delete ret['user'];
@@ -132,7 +127,7 @@
           disabled = true;
           utils.onNextTick(() => {
             emitter.maybeReportError(
-              new errors.LDUnexpectedResponseError("Received 401 error, no further events will be posted")
+              new errors.LDUnexpectedResponseError('Received 401 error, no further events will be posted')
             );
           });
         }
