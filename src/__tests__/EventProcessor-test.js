--- conflicted
+++ resolved
@@ -181,12 +181,20 @@
     });
   });
 
-<<<<<<< HEAD
   it('sets event kind to debug if event is temporarily in debug mode', done => {
     const ep = EventProcessor(eventsUrl, {}, null, mockEventSender);
     const futureTime = new Date().getTime() + 1000000;
-    const e = { kind: 'feature', creationDate: 1000, user: user, key: 'flagkey',
-      version: 11, variation: 1, value: 'value', trackEvents: false, debugEventsUntilDate: futureTime };
+    const e = {
+      kind: 'feature',
+      creationDate: 1000,
+      user: user,
+      key: 'flagkey',
+      version: 11,
+      variation: 1,
+      value: 'value',
+      trackEvents: false,
+      debugEventsUntilDate: futureTime,
+    };
     ep.enqueue(e);
     ep.flush().then(() => {
       expect(mockEventSender.calls.length).toEqual(1);
@@ -201,8 +209,17 @@
   it('can both track and debug an event', done => {
     const ep = EventProcessor(eventsUrl, {}, null, mockEventSender);
     const futureTime = new Date().getTime() + 1000000;
-    const e = { kind: 'feature', creationDate: 1000, user: user, key: 'flagkey',
-      version: 11, variation: 1, value: 'value', trackEvents: true, debugEventsUntilDate: futureTime };
+    const e = {
+      kind: 'feature',
+      creationDate: 1000,
+      user: user,
+      key: 'flagkey',
+      version: 11,
+      variation: 1,
+      value: 'value',
+      trackEvents: true,
+      debugEventsUntilDate: futureTime,
+    };
     ep.enqueue(e);
     ep.flush().then(() => {
       expect(mockEventSender.calls.length).toEqual(1);
@@ -228,8 +245,17 @@
       // Now send an event with debug mode on, with a "debug until" time that is further in
       // the future than the server time, but in the past compared to the client.
       const debugUntil = serverTime + 1000;
-      const e = { kind: 'feature', creationDate: 1000, user: user, key: 'flagkey',
-        version: 11, variation: 1, value: 'value', trackEvents: false, debugEventsUntilDate: debugUntil };
+      const e = {
+        kind: 'feature',
+        creationDate: 1000,
+        user: user,
+        key: 'flagkey',
+        version: 11,
+        variation: 1,
+        value: 'value',
+        trackEvents: false,
+        debugEventsUntilDate: debugUntil,
+      };
       ep.enqueue(e);
 
       // Should get a summary event only, not a full feature event
@@ -256,8 +282,17 @@
       // Now send an event with debug mode on, with a "debug until" time that is further in
       // the future than the client time, but in the past compared to the server.
       const debugUntil = serverTime - 1000;
-      const e = { kind: 'feature', creationDate: 1000, user: user, key: 'flagkey',
-        version: 11, variation: 1, value: 'value', trackEvents: false, debugEventsUntilDate: debugUntil };
+      const e = {
+        kind: 'feature',
+        creationDate: 1000,
+        user: user,
+        key: 'flagkey',
+        version: 11,
+        variation: 1,
+        value: 'value',
+        trackEvents: false,
+        debugEventsUntilDate: debugUntil,
+      };
       ep.enqueue(e);
 
       // Should get a summary event only, not a full feature event
@@ -273,13 +308,6 @@
 
   it('summarizes nontracked events', done => {
     const ep = EventProcessor(eventsUrl, {}, null, mockEventSender);
-    const e1 = { kind: 'feature', creationDate: 1000, user: user, key: 'flagkey1',
-      version: 11, variation: 1, value: 'value1', default: 'default1', trackEvents: false };
-    const e2 = { kind: 'feature', creationDate: 2000, user: user, key: 'flagkey2',
-      version: 22, variation: 1, value: 'value2', default: 'default2', trackEvents: false };
-=======
-  it('summarizes events', done => {
-    const ep = EventProcessor(eventsUrl, {}, mockEventSender);
     function makeEvent(key, date, version, variation, value, defaultVal) {
       return {
         kind: 'feature',
@@ -295,7 +323,6 @@
     }
     const e1 = makeEvent('flagkey1', 1000, 11, 1, 'value1', 'default1');
     const e2 = makeEvent('flagkey2', 2000, 22, 1, 'value2', 'default2');
->>>>>>> afd7eabf
     ep.enqueue(e1);
     ep.enqueue(e2);
     ep.flush().then(() => {
@@ -320,14 +347,8 @@
     });
   });
 
-<<<<<<< HEAD
-  it('queues custom event when trackEvents is true', done => {
-    const ep = EventProcessor(eventsUrl, {}, null, mockEventSender);
-    const e = { kind: 'custom', creationDate: 1000, user: user, key: 'eventkey',
-      data: { thing: 'stuff' } };
-=======
   it('queues custom event', done => {
-    const ep = EventProcessor(eventsUrl, {}, mockEventSender);
+    const ep = EventProcessor(eventsUrl, {}, null, mockEventSender);
     const e = {
       kind: 'custom',
       creationDate: 1000,
@@ -335,7 +356,6 @@
       key: 'eventkey',
       data: { thing: 'stuff' },
     };
->>>>>>> afd7eabf
     ep.enqueue(e);
     ep.flush().then(() => {
       expect(mockEventSender.calls.length).toEqual(1);
@@ -348,12 +368,7 @@
 
   it('can include inline user in custom event', done => {
     const config = { inlineUsersInEvents: true };
-<<<<<<< HEAD
     const ep = EventProcessor(eventsUrl, config, null, mockEventSender);
-    const e = { kind: 'custom', creationDate: 1000, user: user, key: 'eventkey',
-      data: { thing: 'stuff' } };
-=======
-    const ep = EventProcessor(eventsUrl, config, mockEventSender);
     const e = {
       kind: 'custom',
       creationDate: 1000,
@@ -361,7 +376,6 @@
       key: 'eventkey',
       data: { thing: 'stuff' },
     };
->>>>>>> afd7eabf
     ep.enqueue(e);
     ep.flush().then(() => {
       expect(mockEventSender.calls.length).toEqual(1);
@@ -374,12 +388,7 @@
 
   it('filters user in custom event', done => {
     const config = { allAttributesPrivate: true, inlineUsersInEvents: true };
-<<<<<<< HEAD
     const ep = EventProcessor(eventsUrl, config, null, mockEventSender);
-    const e = { kind: 'custom', creationDate: 1000, user: user, key: 'eventkey',
-      data: { thing: 'stuff' } };
-=======
-    const ep = EventProcessor(eventsUrl, config, mockEventSender);
     const e = {
       kind: 'custom',
       creationDate: 1000,
@@ -387,7 +396,6 @@
       key: 'eventkey',
       data: { thing: 'stuff' },
     };
->>>>>>> afd7eabf
     ep.enqueue(e);
     ep.flush().then(() => {
       expect(mockEventSender.calls.length).toEqual(1);
