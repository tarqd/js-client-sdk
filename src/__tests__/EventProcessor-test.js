import sinon from 'sinon';

import EventProcessor from '../EventProcessor';

describe('EventProcessor', () => {
  let sandbox;
  let warnSpy;
  const mockEventSender = {};
  const user = { key: 'userKey', name: 'Red' };
  const filteredUser = { key: 'userKey', privateAttrs: [ 'name' ] };
  const eventsUrl = '/fake-url';
  
  mockEventSender.sendEvents = function(events, sync) {
    mockEventSender.calls.push({
      events: events,
      sync: !!sync,
    });
    return Promise.resolve({ serverTime: mockEventSender.serverTime, status: mockEventSender.status || 200 });
  };

  beforeEach(() => {
    sandbox = sinon.sandbox.create();
    warnSpy = jest.spyOn(console, 'warn').mockImplementation(() => {});
    mockEventSender.calls = [];
    mockEventSender.serverTime = null;
  });

  afterEach(() => {
    sandbox.restore();
    warnSpy.mockRestore();
  });

  function checkFeatureEvent(e, source, debug, inlineUser) {
    expect(e.kind).toEqual(debug ? 'debug' : 'feature');
    expect(e.creationDate).toEqual(source.creationDate);
    expect(e.key).toEqual(source.key);
    expect(e.version).toEqual(source.version);
    expect(e.value).toEqual(source.value);
    expect(e.default).toEqual(source.default);
    if (inlineUser) {
      expect(e.user).toEqual(inlineUser);
    } else {
      expect(e.userKey).toEqual(source.user.key);
    }
  }

  function checkCustomEvent(e, source, inlineUser) {
    expect(e.kind).toEqual('custom');
    expect(e.creationDate).toEqual(source.creationDate);
    expect(e.key).toEqual(source.key);
    expect(e.data).toEqual(source.data);
    if (inlineUser) {
      expect(e.user).toEqual(inlineUser);
    } else {
      expect(e.userKey).toEqual(source.user.key);
    }
  }

  function checkSummaryEvent(e) {
    expect(e.kind).toEqual('summary');
  }

<<<<<<< HEAD
  it('should flush asynchronously', () => {
    const processor = EventProcessor({}, eventsUrl, null, mockEventSender);
=======
  it('should warn about missing user on initial flush', () => {
    const warnSpy = sandbox.spy(console, 'warn');
    const processor = EventProcessor(eventsUrl, {}, mockEventSender);
    processor.flush(null);
    warnSpy.restore();
    expect(warnSpy.called).toEqual(true);
  });

  it('should flush asynchronously', () => {
    const processor = EventProcessor(eventsUrl, {}, mockEventSender);
>>>>>>> 297f7c73
    const event = { kind: 'identify', key: user.key };

    processor.enqueue(event);
    processor.enqueue(event);
    processor.enqueue(event);
    processor.enqueue(event);
    processor.flush();

    expect(mockEventSender.calls.length).toEqual(1);
    expect(mockEventSender.calls[0].sync).toEqual(false);
  });

  it('should flush synchronously', () => {
<<<<<<< HEAD
    const processor = EventProcessor({}, eventsUrl, null, mockEventSender);
=======
    const processor = EventProcessor(eventsUrl, {}, mockEventSender);
>>>>>>> 297f7c73
    const user = { key: 'foo' };
    const event = { kind: 'identify', key: user.key };

    processor.enqueue(event);
    processor.enqueue(event);
    processor.enqueue(event);
    processor.enqueue(event);
    processor.flush(true);

    expect(mockEventSender.calls.length).toEqual(1);
    expect(mockEventSender.calls[0].sync).toEqual(true);
  });

  it('should enqueue identify event', done => {
<<<<<<< HEAD
    const ep = EventProcessor({}, eventsUrl, null, mockEventSender);
=======
    const ep = EventProcessor(eventsUrl, {}, mockEventSender);
>>>>>>> 297f7c73
    const event = { kind: 'identify', creationDate: 1000, key: user.key, user: user };
    ep.enqueue(event);
    ep.flush().then(() => {
      expect(mockEventSender.calls.length).toEqual(1);
      expect(mockEventSender.calls[0].events).toEqual([event]);
      done();
    });
  });

  it('filters user in identify event', done => {
<<<<<<< HEAD
    const config = { all_attributes_private: true };
    const ep = EventProcessor(config, eventsUrl, null, mockEventSender);
=======
    const config = { allAttributesPrivate: true };
    const ep = EventProcessor(eventsUrl, config, mockEventSender);
>>>>>>> 297f7c73
    const event = { kind: 'identify', creationDate: 1000, key: user.key, user: user };
    ep.enqueue(event);
    ep.flush().then(() => {
      expect(mockEventSender.calls.length).toEqual(1);
      expect(mockEventSender.calls[0].events).toEqual([{
        kind: 'identify',
        creationDate: event.creationDate,
        key: user.key,
        user: filteredUser,
      }]);
      done();
    });
  });

<<<<<<< HEAD
  it('queues individual feature event when trackEvents is true', done => {
    const ep = EventProcessor({}, eventsUrl, null, mockEventSender);
=======
  it('queues individual feature event', done => {
    const ep = EventProcessor(eventsUrl, {}, mockEventSender);
>>>>>>> 297f7c73
    const event = {
      kind: 'feature',
      creationDate: 1000,
      key: 'flagkey',
      user: user,
      trackEvents: true,
    };
    ep.enqueue(event);
    ep.flush().then(() => {
      expect(mockEventSender.calls.length).toEqual(1);
      const output = mockEventSender.calls[0].events;
      expect(output.length).toEqual(2);
      checkFeatureEvent(output[0], event, false);
      checkSummaryEvent(output[1]);
      done();
    });
  });

  it('can include inline user in feature event', done => {
    const config = { inlineUsersInEvents: true };
<<<<<<< HEAD
    const ep = EventProcessor(config, eventsUrl, null, mockEventSender);
=======
    const ep = EventProcessor(eventsUrl, config, mockEventSender);
>>>>>>> 297f7c73
    const event = {
      kind: 'feature',
      creationDate: 1000,
      key: 'flagkey',
      user: user,
      trackEvents: true,
    };
    ep.enqueue(event);
    ep.flush().then(() => {
      expect(mockEventSender.calls.length).toEqual(1);
      const output = mockEventSender.calls[0].events;
      expect(output.length).toEqual(2);
      checkFeatureEvent(output[0], event, false, user);
      checkSummaryEvent(output[1]);
      done();
    });
  });

  it('filters user in feature event', done => {
<<<<<<< HEAD
    const config = { all_attributes_private: true, inlineUsersInEvents: true };
    const ep = EventProcessor(config, eventsUrl, null, mockEventSender);
=======
    const config = { allAttributesPrivate: true, inlineUsersInEvents: true };
    const ep = EventProcessor(eventsUrl, config, mockEventSender);
>>>>>>> 297f7c73
    const event = {
      kind: 'feature',
      creationDate: 1000,
      key: 'flagkey',
      user: user,
      trackEvents: true,
    };
    ep.enqueue(event);
    ep.flush().then(() => {
      expect(mockEventSender.calls.length).toEqual(1);
      const output = mockEventSender.calls[0].events;
      expect(output.length).toEqual(2);
      checkFeatureEvent(output[0], event, false, filteredUser);
      checkSummaryEvent(output[1]);
      done();
    });
  });

<<<<<<< HEAD
  it('sets event kind to debug if event is temporarily in debug mode', done => {
    const ep = EventProcessor({}, eventsUrl, null, mockEventSender);
    const futureTime = new Date().getTime() + 1000000;
    const e = { kind: 'feature', creationDate: 1000, user: user, key: 'flagkey',
      version: 11, variation: 1, value: 'value', trackEvents: false, debugEventsUntilDate: futureTime };
    ep.enqueue(e);
    ep.flush().then(() => {
      expect(mockEventSender.calls.length).toEqual(1);
      const output = mockEventSender.calls[0].events;
      expect(output.length).toEqual(2);
      checkFeatureEvent(output[0], e, true, user);
      checkSummaryEvent(output[1]);
      done();
    });
  });

  it('can both track and debug an event', done => {
    const ep = EventProcessor({}, eventsUrl, null, mockEventSender);
    const futureTime = new Date().getTime() + 1000000;
    const e = { kind: 'feature', creationDate: 1000, user: user, key: 'flagkey',
      version: 11, variation: 1, value: 'value', trackEvents: true, debugEventsUntilDate: futureTime };
    ep.enqueue(e);
    ep.flush().then(() => {
      expect(mockEventSender.calls.length).toEqual(1);
      const output = mockEventSender.calls[0].events;
      expect(output.length).toEqual(3);
      checkFeatureEvent(output[0], e, false);
      checkFeatureEvent(output[1], e, true, user);
      checkSummaryEvent(output[2]);
      done();
    });
  });

  it('expires debug mode based on client time if client time is later than server time', done => {
    const ep = EventProcessor({}, eventsUrl, null, mockEventSender);

    // Pick a server time that is somewhat behind the client time
    const serverTime = new Date().getTime() - 20000;
    mockEventSender.serverTime = serverTime;

    // Send and flush an event we don't care about, just to set the last server time
    ep.enqueue({ kind: 'identify', user: { key: 'otherUser' } });
    ep.flush().then(() => {
      // Now send an event with debug mode on, with a "debug until" time that is further in
      // the future than the server time, but in the past compared to the client.
      const debugUntil = serverTime + 1000;
      const e = { kind: 'feature', creationDate: 1000, user: user, key: 'flagkey',
        version: 11, variation: 1, value: 'value', trackEvents: false, debugEventsUntilDate: debugUntil };
      ep.enqueue(e);

      // Should get a summary event only, not a full feature event
      ep.flush().then(() => {
        expect(mockEventSender.calls.length).toEqual(2);
        const output = mockEventSender.calls[1].events;
        expect(output.length).toEqual(1);
        checkSummaryEvent(output[0]);
        done();
      });
    });
  });

  it('expires debug mode based on server time if server time is later than client time', done => {
    const ep = EventProcessor({}, eventsUrl, null, mockEventSender);

    // Pick a server time that is somewhat ahead of the client time
    const serverTime = new Date().getTime() + 20000;
    mockEventSender.serverTime = serverTime;

    // Send and flush an event we don't care about, just to set the last server time
    ep.enqueue({ kind: 'identify', user: { key: 'otherUser' } });
    ep.flush().then(() => {
      // Now send an event with debug mode on, with a "debug until" time that is further in
      // the future than the client time, but in the past compared to the server.
      const debugUntil = serverTime - 1000;
      const e = { kind: 'feature', creationDate: 1000, user: user, key: 'flagkey',
        version: 11, variation: 1, value: 'value', trackEvents: false, debugEventsUntilDate: debugUntil };
      ep.enqueue(e);

      // Should get a summary event only, not a full feature event
      ep.flush().then(() => {
        expect(mockEventSender.calls.length).toEqual(2);
        const output = mockEventSender.calls[1].events;
        expect(output.length).toEqual(1);
        checkSummaryEvent(output[0]);
        done();
      });
    });
  });

  it('summarizes nontracked events', done => {
    const ep = EventProcessor({}, eventsUrl, null, mockEventSender);
=======
  it('summarizes events', done => {
    const ep = EventProcessor(eventsUrl, {}, mockEventSender);
>>>>>>> 297f7c73
    const e1 = { kind: 'feature', creationDate: 1000, user: user, key: 'flagkey1',
      version: 11, variation: 1, value: 'value1', default: 'default1', trackEvents: false };
    const e2 = { kind: 'feature', creationDate: 2000, user: user, key: 'flagkey2',
      version: 22, variation: 1, value: 'value2', default: 'default2', trackEvents: false };
    ep.enqueue(e1);
    ep.enqueue(e2);
    ep.flush().then(() => {
      expect(mockEventSender.calls.length).toEqual(1);
      const output = mockEventSender.calls[0].events;
      expect(output.length).toEqual(1);
      const se = output[0];
      checkSummaryEvent(se);
      expect(se.startDate).toEqual(1000);
      expect(se.endDate).toEqual(2000);
      expect(se.features).toEqual({
        flagkey1: {
          default: 'default1',
          counters: [ { version: 11, value: 'value1', count: 1 } ]
        },
        flagkey2: {
          default: 'default2',
          counters: [ { version: 22, value: 'value2', count: 1 } ]
        }
      });
      done();
    });
  });

<<<<<<< HEAD
  it('queues custom event when trackEvents is true', done => {
    const ep = EventProcessor({}, eventsUrl, null, mockEventSender);
=======
  it('queues custom event', done => {
    const ep = EventProcessor(eventsUrl, {}, mockEventSender);
>>>>>>> 297f7c73
    const e = { kind: 'custom', creationDate: 1000, user: user, key: 'eventkey',
      data: { thing: 'stuff' } };
    ep.enqueue(e);
    ep.flush().then(() => {
      expect(mockEventSender.calls.length).toEqual(1);
      const output = mockEventSender.calls[0].events;
      expect(output.length).toEqual(1);
      checkCustomEvent(output[0], e);
      done();
    });
  });

  it('can include inline user in custom event', done => {
    const config = { inlineUsersInEvents: true };
<<<<<<< HEAD
    const ep = EventProcessor(config, eventsUrl, null, mockEventSender);
=======
    const ep = EventProcessor(eventsUrl, config, mockEventSender);
>>>>>>> 297f7c73
    const e = { kind: 'custom', creationDate: 1000, user: user, key: 'eventkey',
      data: { thing: 'stuff' } };
    ep.enqueue(e);
    ep.flush().then(() => {
      expect(mockEventSender.calls.length).toEqual(1);
      const output = mockEventSender.calls[0].events;
      expect(output.length).toEqual(1);
      checkCustomEvent(output[0], e, user);
      done();
    });
  });

  it('filters user in custom event', done => {
<<<<<<< HEAD
    const config = { all_attributes_private: true, inlineUsersInEvents: true };
    const ep = EventProcessor(config, eventsUrl, null, mockEventSender);
=======
    const config = { allAttributesPrivate: true, inlineUsersInEvents: true };
    const ep = EventProcessor(eventsUrl, config, mockEventSender);
>>>>>>> 297f7c73
    const e = { kind: 'custom', creationDate: 1000, user: user, key: 'eventkey',
      data: { thing: 'stuff' } };
    ep.enqueue(e);
    ep.flush().then(() => {
      expect(mockEventSender.calls.length).toEqual(1);
      const output = mockEventSender.calls[0].events;
      expect(output.length).toEqual(1);
      checkCustomEvent(output[0], e, filteredUser);
      done();
    });
  });

<<<<<<< HEAD
  it('sends nothing if there are no events to flush', done => {
    const ep = EventProcessor({}, '/fake-url', null, mockEventSender);
    ep.flush().then(() => {
      expect(mockEventSender.calls.length).toEqual(0);
      done();
    });
  });

  it('stops sending events after a 401 error', done => {
    const ep = EventProcessor({}, '/fake-url', null, mockEventSender);
    const e = { kind: 'identify', creationDate: 1000, user: user };
    ep.enqueue(e);
    mockEventSender.status = 401;
    ep.flush().then(() => {
      expect(mockEventSender.calls.length).toEqual(1);
      ep.enqueue(e);
      ep.flush().then(() => {
        expect(mockEventSender.calls.length).toEqual(1); // still the one from our first flush
        done();
      });
    });
=======
  it('sends nothing if there are no events to flush', () => {
    const processor = EventProcessor(eventsUrl, {}, mockEventSender);
    processor.flush(user, false);
    expect(mockEventSender.calls.length).toEqual(0);
>>>>>>> 297f7c73
  });
});<|MERGE_RESOLUTION|>--- conflicted
+++ resolved
@@ -60,21 +60,8 @@
     expect(e.kind).toEqual('summary');
   }
 
-<<<<<<< HEAD
   it('should flush asynchronously', () => {
-    const processor = EventProcessor({}, eventsUrl, null, mockEventSender);
-=======
-  it('should warn about missing user on initial flush', () => {
-    const warnSpy = sandbox.spy(console, 'warn');
-    const processor = EventProcessor(eventsUrl, {}, mockEventSender);
-    processor.flush(null);
-    warnSpy.restore();
-    expect(warnSpy.called).toEqual(true);
-  });
-
-  it('should flush asynchronously', () => {
-    const processor = EventProcessor(eventsUrl, {}, mockEventSender);
->>>>>>> 297f7c73
+    const processor = EventProcessor(eventsUrl, {}, null, mockEventSender);
     const event = { kind: 'identify', key: user.key };
 
     processor.enqueue(event);
@@ -88,11 +75,7 @@
   });
 
   it('should flush synchronously', () => {
-<<<<<<< HEAD
-    const processor = EventProcessor({}, eventsUrl, null, mockEventSender);
-=======
-    const processor = EventProcessor(eventsUrl, {}, mockEventSender);
->>>>>>> 297f7c73
+    const processor = EventProcessor(eventsUrl, {}, null, mockEventSender);
     const user = { key: 'foo' };
     const event = { kind: 'identify', key: user.key };
 
@@ -107,11 +90,7 @@
   });
 
   it('should enqueue identify event', done => {
-<<<<<<< HEAD
-    const ep = EventProcessor({}, eventsUrl, null, mockEventSender);
-=======
-    const ep = EventProcessor(eventsUrl, {}, mockEventSender);
->>>>>>> 297f7c73
+    const ep = EventProcessor(eventsUrl, {}, null, mockEventSender);
     const event = { kind: 'identify', creationDate: 1000, key: user.key, user: user };
     ep.enqueue(event);
     ep.flush().then(() => {
@@ -122,13 +101,8 @@
   });
 
   it('filters user in identify event', done => {
-<<<<<<< HEAD
-    const config = { all_attributes_private: true };
-    const ep = EventProcessor(config, eventsUrl, null, mockEventSender);
-=======
     const config = { allAttributesPrivate: true };
-    const ep = EventProcessor(eventsUrl, config, mockEventSender);
->>>>>>> 297f7c73
+    const ep = EventProcessor(eventsUrl, config, null, mockEventSender);
     const event = { kind: 'identify', creationDate: 1000, key: user.key, user: user };
     ep.enqueue(event);
     ep.flush().then(() => {
@@ -143,13 +117,8 @@
     });
   });
 
-<<<<<<< HEAD
-  it('queues individual feature event when trackEvents is true', done => {
-    const ep = EventProcessor({}, eventsUrl, null, mockEventSender);
-=======
   it('queues individual feature event', done => {
-    const ep = EventProcessor(eventsUrl, {}, mockEventSender);
->>>>>>> 297f7c73
+    const ep = EventProcessor(eventsUrl, {}, null, mockEventSender);
     const event = {
       kind: 'feature',
       creationDate: 1000,
@@ -170,11 +139,7 @@
 
   it('can include inline user in feature event', done => {
     const config = { inlineUsersInEvents: true };
-<<<<<<< HEAD
-    const ep = EventProcessor(config, eventsUrl, null, mockEventSender);
-=======
-    const ep = EventProcessor(eventsUrl, config, mockEventSender);
->>>>>>> 297f7c73
+    const ep = EventProcessor(eventsUrl, config, null, mockEventSender);
     const event = {
       kind: 'feature',
       creationDate: 1000,
@@ -194,13 +159,8 @@
   });
 
   it('filters user in feature event', done => {
-<<<<<<< HEAD
-    const config = { all_attributes_private: true, inlineUsersInEvents: true };
-    const ep = EventProcessor(config, eventsUrl, null, mockEventSender);
-=======
     const config = { allAttributesPrivate: true, inlineUsersInEvents: true };
-    const ep = EventProcessor(eventsUrl, config, mockEventSender);
->>>>>>> 297f7c73
+    const ep = EventProcessor(eventsUrl, config, null, mockEventSender);
     const event = {
       kind: 'feature',
       creationDate: 1000,
@@ -219,9 +179,8 @@
     });
   });
 
-<<<<<<< HEAD
   it('sets event kind to debug if event is temporarily in debug mode', done => {
-    const ep = EventProcessor({}, eventsUrl, null, mockEventSender);
+    const ep = EventProcessor(eventsUrl, {}, null, mockEventSender);
     const futureTime = new Date().getTime() + 1000000;
     const e = { kind: 'feature', creationDate: 1000, user: user, key: 'flagkey',
       version: 11, variation: 1, value: 'value', trackEvents: false, debugEventsUntilDate: futureTime };
@@ -237,7 +196,7 @@
   });
 
   it('can both track and debug an event', done => {
-    const ep = EventProcessor({}, eventsUrl, null, mockEventSender);
+    const ep = EventProcessor(eventsUrl, {}, null, mockEventSender);
     const futureTime = new Date().getTime() + 1000000;
     const e = { kind: 'feature', creationDate: 1000, user: user, key: 'flagkey',
       version: 11, variation: 1, value: 'value', trackEvents: true, debugEventsUntilDate: futureTime };
@@ -254,7 +213,7 @@
   });
 
   it('expires debug mode based on client time if client time is later than server time', done => {
-    const ep = EventProcessor({}, eventsUrl, null, mockEventSender);
+    const ep = EventProcessor(eventsUrl, {}, null, mockEventSender);
 
     // Pick a server time that is somewhat behind the client time
     const serverTime = new Date().getTime() - 20000;
@@ -282,7 +241,7 @@
   });
 
   it('expires debug mode based on server time if server time is later than client time', done => {
-    const ep = EventProcessor({}, eventsUrl, null, mockEventSender);
+    const ep = EventProcessor(eventsUrl, {}, null, mockEventSender);
 
     // Pick a server time that is somewhat ahead of the client time
     const serverTime = new Date().getTime() + 20000;
@@ -310,11 +269,7 @@
   });
 
   it('summarizes nontracked events', done => {
-    const ep = EventProcessor({}, eventsUrl, null, mockEventSender);
-=======
-  it('summarizes events', done => {
-    const ep = EventProcessor(eventsUrl, {}, mockEventSender);
->>>>>>> 297f7c73
+    const ep = EventProcessor(eventsUrl, {}, null, mockEventSender);
     const e1 = { kind: 'feature', creationDate: 1000, user: user, key: 'flagkey1',
       version: 11, variation: 1, value: 'value1', default: 'default1', trackEvents: false };
     const e2 = { kind: 'feature', creationDate: 2000, user: user, key: 'flagkey2',
@@ -343,13 +298,8 @@
     });
   });
 
-<<<<<<< HEAD
   it('queues custom event when trackEvents is true', done => {
-    const ep = EventProcessor({}, eventsUrl, null, mockEventSender);
-=======
-  it('queues custom event', done => {
-    const ep = EventProcessor(eventsUrl, {}, mockEventSender);
->>>>>>> 297f7c73
+    const ep = EventProcessor(eventsUrl, {}, null, mockEventSender);
     const e = { kind: 'custom', creationDate: 1000, user: user, key: 'eventkey',
       data: { thing: 'stuff' } };
     ep.enqueue(e);
@@ -364,11 +314,7 @@
 
   it('can include inline user in custom event', done => {
     const config = { inlineUsersInEvents: true };
-<<<<<<< HEAD
-    const ep = EventProcessor(config, eventsUrl, null, mockEventSender);
-=======
-    const ep = EventProcessor(eventsUrl, config, mockEventSender);
->>>>>>> 297f7c73
+    const ep = EventProcessor(eventsUrl, config, null, mockEventSender);
     const e = { kind: 'custom', creationDate: 1000, user: user, key: 'eventkey',
       data: { thing: 'stuff' } };
     ep.enqueue(e);
@@ -382,13 +328,8 @@
   });
 
   it('filters user in custom event', done => {
-<<<<<<< HEAD
-    const config = { all_attributes_private: true, inlineUsersInEvents: true };
-    const ep = EventProcessor(config, eventsUrl, null, mockEventSender);
-=======
     const config = { allAttributesPrivate: true, inlineUsersInEvents: true };
-    const ep = EventProcessor(eventsUrl, config, mockEventSender);
->>>>>>> 297f7c73
+    const ep = EventProcessor(eventsUrl, config, null, mockEventSender);
     const e = { kind: 'custom', creationDate: 1000, user: user, key: 'eventkey',
       data: { thing: 'stuff' } };
     ep.enqueue(e);
@@ -401,9 +342,8 @@
     });
   });
 
-<<<<<<< HEAD
   it('sends nothing if there are no events to flush', done => {
-    const ep = EventProcessor({}, '/fake-url', null, mockEventSender);
+    const ep = EventProcessor(eventsUrl, {}, null, mockEventSender);
     ep.flush().then(() => {
       expect(mockEventSender.calls.length).toEqual(0);
       done();
@@ -411,7 +351,7 @@
   });
 
   it('stops sending events after a 401 error', done => {
-    const ep = EventProcessor({}, '/fake-url', null, mockEventSender);
+    const ep = EventProcessor(eventsUrl, {}, null, mockEventSender);
     const e = { kind: 'identify', creationDate: 1000, user: user };
     ep.enqueue(e);
     mockEventSender.status = 401;
@@ -423,11 +363,5 @@
         done();
       });
     });
-=======
-  it('sends nothing if there are no events to flush', () => {
-    const processor = EventProcessor(eventsUrl, {}, mockEventSender);
-    processor.flush(user, false);
-    expect(mockEventSender.calls.length).toEqual(0);
->>>>>>> 297f7c73
   });
 });