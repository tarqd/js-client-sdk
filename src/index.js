--- conflicted
+++ resolved
@@ -68,7 +68,7 @@
         kind: 'identify',
         key: user.key,
         user: user,
-        creationDate: new Date().getTime()
+        creationDate: new Date().getTime(),
       });
     }
   }
@@ -103,7 +103,7 @@
       event.trackEvents = flag.trackEvents;
       event.debugEventsUntilDate = flag.debugEventsUntilDate;
     }
-    
+
     enqueueEvent(event);
   }
 
@@ -495,12 +495,8 @@
 
   window.addEventListener('beforeunload', () => {
     if (sendEvents) {
-<<<<<<< HEAD
       events.stop();
       events.flush(true);
-=======
-      events.flush(ident.getUser(), true);
->>>>>>> afd7eabf
     }
   });
 
