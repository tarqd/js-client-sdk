import sinon from 'sinon';

import EventProcessor from '../EventProcessor';

describe('EventProcessor', () => {
  let sandbox;
  let warnSpy;
  const mockEventSender = {};
  const user = { key: 'userKey', name: 'Red' };
  const filteredUser = { key: 'userKey', privateAttrs: [ 'name' ] };
  const eventsUrl = '/fake-url';
  
  mockEventSender.sendEvents = function(events, sync) {
    mockEventSender.calls.push({
      events: events,
      sync: !!sync,
    });
    return Promise.resolve({ serverTime: mockEventSender.serverTime, status: mockEventSender.status || 200 });
  };

  beforeEach(() => {
    sandbox = sinon.sandbox.create();
    warnSpy = jest.spyOn(console, 'warn').mockImplementation(() => {});
    mockEventSender.calls = [];
    mockEventSender.serverTime = null;
  });

  afterEach(() => {
    sandbox.restore();
    warnSpy.mockRestore();
  });

<<<<<<< HEAD
  function checkIndexEvent(e, source, user) {
    expect(e.kind).toEqual('index');
    expect(e.creationDate).toEqual(source.creationDate);
    expect(e.user).toEqual(user);
  }

=======
>>>>>>> 5a7f0a35
  function checkFeatureEvent(e, source, debug, inlineUser) {
    expect(e.kind).toEqual(debug ? 'debug' : 'feature');
    expect(e.creationDate).toEqual(source.creationDate);
    expect(e.key).toEqual(source.key);
    expect(e.version).toEqual(source.version);
    expect(e.value).toEqual(source.value);
    expect(e.default).toEqual(source.default);
    if (inlineUser) {
      expect(e.user).toEqual(inlineUser);
    } else {
      expect(e.userKey).toEqual(source.user.key);
    }
  }

  function checkCustomEvent(e, source, inlineUser) {
    expect(e.kind).toEqual('custom');
    expect(e.creationDate).toEqual(source.creationDate);
    expect(e.key).toEqual(source.key);
    expect(e.data).toEqual(source.data);
    if (inlineUser) {
      expect(e.user).toEqual(inlineUser);
    } else {
      expect(e.userKey).toEqual(source.user.key);
    }
  }

  function checkSummaryEvent(e) {
    expect(e.kind).toEqual('summary');
  }

  it('should flush asynchronously', () => {
    const processor = EventProcessor({}, eventsUrl, null, mockEventSender);
    const event = { kind: 'identify', key: user.key };

    processor.enqueue(event);
    processor.enqueue(event);
    processor.enqueue(event);
    processor.enqueue(event);
    processor.flush();

    expect(mockEventSender.calls.length).toEqual(1);
    expect(mockEventSender.calls[0].sync).toEqual(false);
  });

  it('should flush synchronously', () => {
    const processor = EventProcessor({}, eventsUrl, null, mockEventSender);
    const user = { key: 'foo' };
    const event = { kind: 'identify', key: user.key };

    processor.enqueue(event);
    processor.enqueue(event);
    processor.enqueue(event);
    processor.enqueue(event);
    processor.flush(true);

    expect(mockEventSender.calls.length).toEqual(1);
    expect(mockEventSender.calls[0].sync).toEqual(true);
  });

  it('should enqueue identify event', done => {
    const ep = EventProcessor({}, eventsUrl, null, mockEventSender);
    const event = { kind: 'identify', creationDate: 1000, key: user.key, user: user };
    ep.enqueue(event);
    ep.flush().then(() => {
      expect(mockEventSender.calls.length).toEqual(1);
      expect(mockEventSender.calls[0].events).toEqual([event]);
      done();
    });
  });

  it('filters user in identify event', done => {
    const config = { all_attributes_private: true };
    const ep = EventProcessor(config, eventsUrl, null, mockEventSender);
    const event = { kind: 'identify', creationDate: 1000, key: user.key, user: user };
    ep.enqueue(event);
    ep.flush().then(() => {
      expect(mockEventSender.calls.length).toEqual(1);
      expect(mockEventSender.calls[0].events).toEqual([{
        kind: 'identify',
        creationDate: event.creationDate,
        key: user.key,
        user: filteredUser,
      }]);
      done();
    });
  });

<<<<<<< HEAD
  it('queues individual feature event with index event', done => {
    const ep = EventProcessor({}, eventsUrl, null, mockEventSender);
=======
  it('queues individual feature event', done => {
    const ep = EventProcessor({}, eventsUrl, mockEventSender);
>>>>>>> 5a7f0a35
    const event = {
      kind: 'feature',
      creationDate: 1000,
      key: 'flagkey',
      user: user,
      trackEvents: true,
    };
    ep.enqueue(event);
    ep.flush().then(() => {
      expect(mockEventSender.calls.length).toEqual(1);
      const output = mockEventSender.calls[0].events;
<<<<<<< HEAD
      expect(output.length).toEqual(3);
      checkIndexEvent(output[0], event, user);
      checkFeatureEvent(output[1], event, false);
      checkSummaryEvent(output[2]);
      done();
    });
  });

  it('filters user in index event', done => {
    const config = { all_attributes_private: true };
    const ep = EventProcessor(config, eventsUrl, null, mockEventSender);
    const event = {
      kind: 'feature',
      creationDate: 1000,
      key: 'flagkey',
      user: user,
      trackEvents: true,
    };
    ep.enqueue(event);
    ep.flush().then(() => {
      expect(mockEventSender.calls.length).toEqual(1);
      const output = mockEventSender.calls[0].events;
      expect(output.length).toEqual(3);
      checkIndexEvent(output[0], event, filteredUser);
      checkFeatureEvent(output[1], event, false);
      checkSummaryEvent(output[2]);
=======
      expect(output.length).toEqual(2);
      checkFeatureEvent(output[0], event, false);
      checkSummaryEvent(output[1]);
>>>>>>> 5a7f0a35
      done();
    });
  });

  it('can include inline user in feature event', done => {
    const config = { inlineUsersInEvents: true };
    const ep = EventProcessor(config, eventsUrl, null, mockEventSender);
    const event = {
      kind: 'feature',
      creationDate: 1000,
      key: 'flagkey',
      user: user,
      trackEvents: true,
    };
    ep.enqueue(event);
    ep.flush().then(() => {
      expect(mockEventSender.calls.length).toEqual(1);
      const output = mockEventSender.calls[0].events;
      expect(output.length).toEqual(2);
      checkFeatureEvent(output[0], event, false, user);
      checkSummaryEvent(output[1]);
      done();
    });
  });

  it('filters user in feature event', done => {
    const config = { all_attributes_private: true, inlineUsersInEvents: true };
    const ep = EventProcessor(config, eventsUrl, null, mockEventSender);
    const event = {
      kind: 'feature',
      creationDate: 1000,
      key: 'flagkey',
      user: user,
      trackEvents: true,
    };
    ep.enqueue(event);
    ep.flush().then(() => {
      expect(mockEventSender.calls.length).toEqual(1);
      const output = mockEventSender.calls[0].events;
      expect(output.length).toEqual(2);
      checkFeatureEvent(output[0], event, false, filteredUser);
      checkSummaryEvent(output[1]);
      done();
    });
  });

<<<<<<< HEAD
  it('still generates index event if inline_users is true but feature event is not tracked', done => {
    const config = { inlineUsersInEvents: true };
    const ep = EventProcessor(config, eventsUrl, null, mockEventSender);
    const e = { kind: 'feature', creationDate: 1000, user: user, key: 'flagkey',
      version: 11, variation: 1, value: 'value', trackEvents: false };
    ep.enqueue(e);
    ep.flush().then(() => {
      expect(mockEventSender.calls.length).toEqual(1);
      const output = mockEventSender.calls[0].events;
      expect(output.length).toEqual(2);
      checkIndexEvent(output[0], e, user);
      checkSummaryEvent(output[1]);
      done();
    });
  });

  it('sets event kind to debug if event is temporarily in debug mode', done => {
    const ep = EventProcessor({}, eventsUrl, null, mockEventSender);
    const futureTime = new Date().getTime() + 1000000;
    const e = { kind: 'feature', creationDate: 1000, user: user, key: 'flagkey',
      version: 11, variation: 1, value: 'value', trackEvents: false, debugEventsUntilDate: futureTime };
    ep.enqueue(e);
    ep.flush().then(() => {
      expect(mockEventSender.calls.length).toEqual(1);
      const output = mockEventSender.calls[0].events;
      expect(output.length).toEqual(3);
      checkIndexEvent(output[0], e, user);
      checkFeatureEvent(output[1], e, true, user);
      checkSummaryEvent(output[2]);
      done();
    });
  });

  it('can both track and debug an event', done => {
    const ep = EventProcessor({}, eventsUrl, null, mockEventSender);
    const futureTime = new Date().getTime() + 1000000;
    const e = { kind: 'feature', creationDate: 1000, user: user, key: 'flagkey',
      version: 11, variation: 1, value: 'value', trackEvents: true, debugEventsUntilDate: futureTime };
    ep.enqueue(e);
    ep.flush().then(() => {
      expect(mockEventSender.calls.length).toEqual(1);
      const output = mockEventSender.calls[0].events;
      expect(output.length).toEqual(4);
      checkIndexEvent(output[0], e, user);
      checkFeatureEvent(output[1], e, false);
      checkFeatureEvent(output[2], e, true, user);
      checkSummaryEvent(output[3]);
      done();
    });
  });

  it('expires debug mode based on client time if client time is later than server time', done => {
    const ep = EventProcessor({}, eventsUrl, null, mockEventSender);

    // Pick a server time that is somewhat behind the client time
    const serverTime = new Date().getTime() - 20000;
    mockEventSender.serverTime = serverTime;

    // Send and flush an event we don't care about, just to set the last server time
    ep.enqueue({ kind: 'identify', user: { key: 'otherUser' } });
    ep.flush().then(() => {
      // Now send an event with debug mode on, with a "debug until" time that is further in
      // the future than the server time, but in the past compared to the client.
      const debugUntil = serverTime + 1000;
      const e = { kind: 'feature', creationDate: 1000, user: user, key: 'flagkey',
        version: 11, variation: 1, value: 'value', trackEvents: false, debugEventsUntilDate: debugUntil };
      ep.enqueue(e);

      // Should get a summary event only, not a full feature event
      ep.flush().then(() => {
        expect(mockEventSender.calls.length).toEqual(2);
        const output = mockEventSender.calls[1].events;
        expect(output.length).toEqual(2);
        checkIndexEvent(output[0], e, user);
        checkSummaryEvent(output[1]);
        done();
      });
    });
  });

  it('expires debug mode based on server time if server time is later than client time', done => {
    const ep = EventProcessor({}, eventsUrl, null, mockEventSender);

    // Pick a server time that is somewhat ahead of the client time
    const serverTime = new Date().getTime() + 20000;
    mockEventSender.serverTime = serverTime;

    // Send and flush an event we don't care about, just to set the last server time
    ep.enqueue({ kind: 'identify', user: { key: 'otherUser' } });
    ep.flush().then(() => {
      // Now send an event with debug mode on, with a "debug until" time that is further in
      // the future than the client time, but in the past compared to the server.
      const debugUntil = serverTime - 1000;
      const e = { kind: 'feature', creationDate: 1000, user: user, key: 'flagkey',
        version: 11, variation: 1, value: 'value', trackEvents: false, debugEventsUntilDate: debugUntil };
      ep.enqueue(e);

      // Should get a summary event only, not a full feature event
      ep.flush().then(() => {
        expect(mockEventSender.calls.length).toEqual(2);
        const output = mockEventSender.calls[1].events;
        expect(output.length).toEqual(2);
        checkIndexEvent(output[0], e, user);
        checkSummaryEvent(output[1]);
        done();
      });
    });
  });

  it('generates only one index event from two feature events for same user', done => {
    const ep = EventProcessor({}, eventsUrl, null, mockEventSender);
    const e1 = { kind: 'feature', creationDate: 1000, user: user, key: 'flagkey1',
      version: 11, value: 'value', trackEvents: true };
    const e2 = { kind: 'feature', creationDate: 1000, user: user, key: 'flagkey2',
      version: 11, value: 'value', trackEvents: true };
    ep.enqueue(e1);
    ep.enqueue(e2);
    ep.flush().then(() => {
      expect(mockEventSender.calls.length).toEqual(1);
      const output = mockEventSender.calls[0].events;
      expect(output.length).toEqual(4);
      checkIndexEvent(output[0], e1, user);
      checkFeatureEvent(output[1], e1, false);
      checkFeatureEvent(output[2], e2, false);
      checkSummaryEvent(output[3]);
      done();
    });
  });

  it('summarizes nontracked events', done => {
    const ep = EventProcessor({}, eventsUrl, null, mockEventSender);
=======
  it('summarizes events', done => {
    const ep = EventProcessor({}, eventsUrl, mockEventSender);
>>>>>>> 5a7f0a35
    const e1 = { kind: 'feature', creationDate: 1000, user: user, key: 'flagkey1',
      version: 11, variation: 1, value: 'value1', default: 'default1', trackEvents: false };
    const e2 = { kind: 'feature', creationDate: 2000, user: user, key: 'flagkey2',
      version: 22, variation: 1, value: 'value2', default: 'default2', trackEvents: false };
    ep.enqueue(e1);
    ep.enqueue(e2);
    ep.flush().then(() => {
      expect(mockEventSender.calls.length).toEqual(1);
      const output = mockEventSender.calls[0].events;
<<<<<<< HEAD
      expect(output.length).toEqual(2);
      const se = output[1];
=======
      expect(output.length).toEqual(3);
      const se = output[2];
>>>>>>> 5a7f0a35
      checkSummaryEvent(se);
      expect(se.startDate).toEqual(1000);
      expect(se.endDate).toEqual(2000);
      expect(se.features).toEqual({
        flagkey1: {
          default: 'default1',
          counters: [ { version: 11, value: 'value1', count: 1 } ]
        },
        flagkey2: {
          default: 'default2',
          counters: [ { version: 22, value: 'value2', count: 1 } ]
        }
      });
      done();
    });
  });

<<<<<<< HEAD
  it('queues custom event with user', done => {
    const ep = EventProcessor({}, eventsUrl, null, mockEventSender);
=======
  it('queues custom event', done => {
    const ep = EventProcessor({}, eventsUrl, mockEventSender);
>>>>>>> 5a7f0a35
    const e = { kind: 'custom', creationDate: 1000, user: user, key: 'eventkey',
      data: { thing: 'stuff' } };
    ep.enqueue(e);
    ep.flush().then(() => {
      expect(mockEventSender.calls.length).toEqual(1);
      const output = mockEventSender.calls[0].events;
      expect(output.length).toEqual(1);
      checkCustomEvent(output[0], e);
      done();
    });
  });

  it('can include inline user in custom event', done => {
    const config = { inlineUsersInEvents: true };
    const ep = EventProcessor(config, eventsUrl, null, mockEventSender);
    const e = { kind: 'custom', creationDate: 1000, user: user, key: 'eventkey',
      data: { thing: 'stuff' } };
    ep.enqueue(e);
    ep.flush().then(() => {
      expect(mockEventSender.calls.length).toEqual(1);
      const output = mockEventSender.calls[0].events;
      expect(output.length).toEqual(1);
      checkCustomEvent(output[0], e, user);
      done();
    });
  });

  it('filters user in custom event', done => {
    const config = { all_attributes_private: true, inlineUsersInEvents: true };
    const ep = EventProcessor(config, eventsUrl, null, mockEventSender);
    const e = { kind: 'custom', creationDate: 1000, user: user, key: 'eventkey',
      data: { thing: 'stuff' } };
    ep.enqueue(e);
    ep.flush().then(() => {
      expect(mockEventSender.calls.length).toEqual(1);
      const output = mockEventSender.calls[0].events;
      expect(output.length).toEqual(1);
      checkCustomEvent(output[0], e, filteredUser);
      done();
    });
  });

  it('sends nothing if there are no events to flush', done => {
    const ep = EventProcessor({}, '/fake-url', null, mockEventSender);
    ep.flush().then(() => {
      expect(mockEventSender.calls.length).toEqual(0);
      done();
    });
  });

  it('stops sending events after a 401 error', done => {
    const ep = EventProcessor({}, '/fake-url', null, mockEventSender);
    const e = { kind: 'identify', creationDate: 1000, user: user };
    ep.enqueue(e);
    mockEventSender.status = 401;
    ep.flush().then(() => {
      expect(mockEventSender.calls.length).toEqual(1);
      ep.enqueue(e);
      ep.flush().then(() => {
        expect(mockEventSender.calls.length).toEqual(1); // still the one from our first flush
        done();
      });
    });
  });
});<|MERGE_RESOLUTION|>--- conflicted
+++ resolved
@@ -30,15 +30,6 @@
     warnSpy.mockRestore();
   });
 
-<<<<<<< HEAD
-  function checkIndexEvent(e, source, user) {
-    expect(e.kind).toEqual('index');
-    expect(e.creationDate).toEqual(source.creationDate);
-    expect(e.user).toEqual(user);
-  }
-
-=======
->>>>>>> 5a7f0a35
   function checkFeatureEvent(e, source, debug, inlineUser) {
     expect(e.kind).toEqual(debug ? 'debug' : 'feature');
     expect(e.creationDate).toEqual(source.creationDate);
@@ -126,13 +117,8 @@
     });
   });
 
-<<<<<<< HEAD
-  it('queues individual feature event with index event', done => {
-    const ep = EventProcessor({}, eventsUrl, null, mockEventSender);
-=======
-  it('queues individual feature event', done => {
-    const ep = EventProcessor({}, eventsUrl, mockEventSender);
->>>>>>> 5a7f0a35
+  it('queues individual feature event when trackEvents is true', done => {
+    const ep = EventProcessor({}, eventsUrl, null, mockEventSender);
     const event = {
       kind: 'feature',
       creationDate: 1000,
@@ -144,17 +130,15 @@
     ep.flush().then(() => {
       expect(mockEventSender.calls.length).toEqual(1);
       const output = mockEventSender.calls[0].events;
-<<<<<<< HEAD
-      expect(output.length).toEqual(3);
-      checkIndexEvent(output[0], event, user);
-      checkFeatureEvent(output[1], event, false);
-      checkSummaryEvent(output[2]);
-      done();
-    });
-  });
-
-  it('filters user in index event', done => {
-    const config = { all_attributes_private: true };
+      expect(output.length).toEqual(2);
+      checkFeatureEvent(output[0], event, false);
+      checkSummaryEvent(output[1]);
+      done();
+    });
+  });
+
+  it('can include inline user in feature event', done => {
+    const config = { inlineUsersInEvents: true };
     const ep = EventProcessor(config, eventsUrl, null, mockEventSender);
     const event = {
       kind: 'feature',
@@ -167,21 +151,15 @@
     ep.flush().then(() => {
       expect(mockEventSender.calls.length).toEqual(1);
       const output = mockEventSender.calls[0].events;
-      expect(output.length).toEqual(3);
-      checkIndexEvent(output[0], event, filteredUser);
-      checkFeatureEvent(output[1], event, false);
-      checkSummaryEvent(output[2]);
-=======
       expect(output.length).toEqual(2);
-      checkFeatureEvent(output[0], event, false);
+      checkFeatureEvent(output[0], event, false, user);
       checkSummaryEvent(output[1]);
->>>>>>> 5a7f0a35
-      done();
-    });
-  });
-
-  it('can include inline user in feature event', done => {
-    const config = { inlineUsersInEvents: true };
+      done();
+    });
+  });
+
+  it('filters user in feature event', done => {
+    const config = { all_attributes_private: true, inlineUsersInEvents: true };
     const ep = EventProcessor(config, eventsUrl, null, mockEventSender);
     const event = {
       kind: 'feature',
@@ -195,45 +173,7 @@
       expect(mockEventSender.calls.length).toEqual(1);
       const output = mockEventSender.calls[0].events;
       expect(output.length).toEqual(2);
-      checkFeatureEvent(output[0], event, false, user);
-      checkSummaryEvent(output[1]);
-      done();
-    });
-  });
-
-  it('filters user in feature event', done => {
-    const config = { all_attributes_private: true, inlineUsersInEvents: true };
-    const ep = EventProcessor(config, eventsUrl, null, mockEventSender);
-    const event = {
-      kind: 'feature',
-      creationDate: 1000,
-      key: 'flagkey',
-      user: user,
-      trackEvents: true,
-    };
-    ep.enqueue(event);
-    ep.flush().then(() => {
-      expect(mockEventSender.calls.length).toEqual(1);
-      const output = mockEventSender.calls[0].events;
-      expect(output.length).toEqual(2);
       checkFeatureEvent(output[0], event, false, filteredUser);
-      checkSummaryEvent(output[1]);
-      done();
-    });
-  });
-
-<<<<<<< HEAD
-  it('still generates index event if inline_users is true but feature event is not tracked', done => {
-    const config = { inlineUsersInEvents: true };
-    const ep = EventProcessor(config, eventsUrl, null, mockEventSender);
-    const e = { kind: 'feature', creationDate: 1000, user: user, key: 'flagkey',
-      version: 11, variation: 1, value: 'value', trackEvents: false };
-    ep.enqueue(e);
-    ep.flush().then(() => {
-      expect(mockEventSender.calls.length).toEqual(1);
-      const output = mockEventSender.calls[0].events;
-      expect(output.length).toEqual(2);
-      checkIndexEvent(output[0], e, user);
       checkSummaryEvent(output[1]);
       done();
     });
@@ -248,10 +188,9 @@
     ep.flush().then(() => {
       expect(mockEventSender.calls.length).toEqual(1);
       const output = mockEventSender.calls[0].events;
-      expect(output.length).toEqual(3);
-      checkIndexEvent(output[0], e, user);
-      checkFeatureEvent(output[1], e, true, user);
-      checkSummaryEvent(output[2]);
+      expect(output.length).toEqual(2);
+      checkFeatureEvent(output[0], e, true, user);
+      checkSummaryEvent(output[1]);
       done();
     });
   });
@@ -265,11 +204,10 @@
     ep.flush().then(() => {
       expect(mockEventSender.calls.length).toEqual(1);
       const output = mockEventSender.calls[0].events;
-      expect(output.length).toEqual(4);
-      checkIndexEvent(output[0], e, user);
-      checkFeatureEvent(output[1], e, false);
-      checkFeatureEvent(output[2], e, true, user);
-      checkSummaryEvent(output[3]);
+      expect(output.length).toEqual(3);
+      checkFeatureEvent(output[0], e, false);
+      checkFeatureEvent(output[1], e, true, user);
+      checkSummaryEvent(output[2]);
       done();
     });
   });
@@ -295,9 +233,8 @@
       ep.flush().then(() => {
         expect(mockEventSender.calls.length).toEqual(2);
         const output = mockEventSender.calls[1].events;
-        expect(output.length).toEqual(2);
-        checkIndexEvent(output[0], e, user);
-        checkSummaryEvent(output[1]);
+        expect(output.length).toEqual(1);
+        checkSummaryEvent(output[0]);
         done();
       });
     });
@@ -324,40 +261,15 @@
       ep.flush().then(() => {
         expect(mockEventSender.calls.length).toEqual(2);
         const output = mockEventSender.calls[1].events;
-        expect(output.length).toEqual(2);
-        checkIndexEvent(output[0], e, user);
-        checkSummaryEvent(output[1]);
+        expect(output.length).toEqual(1);
+        checkSummaryEvent(output[0]);
         done();
       });
     });
   });
 
-  it('generates only one index event from two feature events for same user', done => {
-    const ep = EventProcessor({}, eventsUrl, null, mockEventSender);
-    const e1 = { kind: 'feature', creationDate: 1000, user: user, key: 'flagkey1',
-      version: 11, value: 'value', trackEvents: true };
-    const e2 = { kind: 'feature', creationDate: 1000, user: user, key: 'flagkey2',
-      version: 11, value: 'value', trackEvents: true };
-    ep.enqueue(e1);
-    ep.enqueue(e2);
-    ep.flush().then(() => {
-      expect(mockEventSender.calls.length).toEqual(1);
-      const output = mockEventSender.calls[0].events;
-      expect(output.length).toEqual(4);
-      checkIndexEvent(output[0], e1, user);
-      checkFeatureEvent(output[1], e1, false);
-      checkFeatureEvent(output[2], e2, false);
-      checkSummaryEvent(output[3]);
-      done();
-    });
-  });
-
   it('summarizes nontracked events', done => {
     const ep = EventProcessor({}, eventsUrl, null, mockEventSender);
-=======
-  it('summarizes events', done => {
-    const ep = EventProcessor({}, eventsUrl, mockEventSender);
->>>>>>> 5a7f0a35
     const e1 = { kind: 'feature', creationDate: 1000, user: user, key: 'flagkey1',
       version: 11, variation: 1, value: 'value1', default: 'default1', trackEvents: false };
     const e2 = { kind: 'feature', creationDate: 2000, user: user, key: 'flagkey2',
@@ -367,13 +279,8 @@
     ep.flush().then(() => {
       expect(mockEventSender.calls.length).toEqual(1);
       const output = mockEventSender.calls[0].events;
-<<<<<<< HEAD
-      expect(output.length).toEqual(2);
-      const se = output[1];
-=======
-      expect(output.length).toEqual(3);
-      const se = output[2];
->>>>>>> 5a7f0a35
+      expect(output.length).toEqual(1);
+      const se = output[0];
       checkSummaryEvent(se);
       expect(se.startDate).toEqual(1000);
       expect(se.endDate).toEqual(2000);
@@ -391,13 +298,8 @@
     });
   });
 
-<<<<<<< HEAD
-  it('queues custom event with user', done => {
-    const ep = EventProcessor({}, eventsUrl, null, mockEventSender);
-=======
-  it('queues custom event', done => {
-    const ep = EventProcessor({}, eventsUrl, mockEventSender);
->>>>>>> 5a7f0a35
+  it('queues custom event when trackEvents is true', done => {
+    const ep = EventProcessor({}, eventsUrl, null, mockEventSender);
     const e = { kind: 'custom', creationDate: 1000, user: user, key: 'eventkey',
       data: { thing: 'stuff' } };
     ep.enqueue(e);
